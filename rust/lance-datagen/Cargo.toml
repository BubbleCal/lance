--- conflicted
+++ resolved
@@ -18,11 +18,7 @@
 futures = { workspace = true }
 hex = "0.4.3"
 rand = { workspace = true }
-<<<<<<< HEAD
-rand_xoshiro = "0.7.0"
-=======
 rand_xoshiro = { workspace = true }
->>>>>>> eac00f69
 random_word = { version = "0.5", features = ["en"] }
 
 [dev-dependencies]
