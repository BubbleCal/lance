--- conflicted
+++ resolved
@@ -58,31 +58,15 @@
     SQ(SQBuildParams),
 }
 
-<<<<<<< HEAD
-#[derive(Debug, Clone)]
-pub enum IndexVersion {
-    // Only IVF_PQ is using the legacy index version,
-    // and it's the default version for IVF_PQ.
-=======
 // The version of the index file.
 // `Legacy` is used for only IVF_PQ index, and is the default value.
 // The other index types are using `V3`.
 #[derive(Debug, Clone)]
 pub enum IndexFileVersion {
->>>>>>> 71f323ac
     Legacy,
     V3,
 }
 
-<<<<<<< HEAD
-impl Default for IndexVersion {
-    fn default() -> Self {
-        Self::Legacy
-    }
-}
-
-=======
->>>>>>> 71f323ac
 /// The parameters to build vector index.
 #[derive(Debug, Clone)]
 pub struct VectorIndexParams {
@@ -91,14 +75,6 @@
     /// Vector distance metrics type.
     pub metric_type: MetricType,
 
-<<<<<<< HEAD
-    pub index_version: IndexVersion,
-}
-
-impl VectorIndexParams {
-    pub fn index_version(&mut self, version: IndexVersion) -> &mut Self {
-        self.index_version = version;
-=======
     /// The version of the index file.
     pub version: IndexFileVersion,
 }
@@ -106,7 +82,6 @@
 impl VectorIndexParams {
     pub fn version(&mut self, version: IndexFileVersion) -> &mut Self {
         self.version = version;
->>>>>>> 71f323ac
         self
     }
 
@@ -116,11 +91,7 @@
         Self {
             stages,
             metric_type,
-<<<<<<< HEAD
-            index_version: IndexVersion::V3,
-=======
             version: IndexFileVersion::V3,
->>>>>>> 71f323ac
         }
     }
 
@@ -153,11 +124,7 @@
         Self {
             stages,
             metric_type,
-<<<<<<< HEAD
-            index_version: IndexVersion::Legacy,
-=======
             version: IndexFileVersion::Legacy,
->>>>>>> 71f323ac
         }
     }
 
@@ -171,11 +138,7 @@
         Self {
             stages,
             metric_type,
-<<<<<<< HEAD
-            index_version: IndexVersion::Legacy,
-=======
             version: IndexFileVersion::Legacy,
->>>>>>> 71f323ac
         }
     }
 
@@ -195,11 +158,7 @@
         Self {
             stages,
             metric_type,
-<<<<<<< HEAD
-            index_version: IndexVersion::V3,
-=======
             version: IndexFileVersion::V3,
->>>>>>> 71f323ac
         }
     }
 
@@ -219,11 +178,7 @@
         Self {
             stages,
             metric_type,
-<<<<<<< HEAD
-            index_version: IndexVersion::V3,
-=======
             version: IndexFileVersion::V3,
->>>>>>> 71f323ac
         }
     }
 }
@@ -318,13 +273,8 @@
             });
         };
 
-<<<<<<< HEAD
-        match params.index_version {
-            IndexVersion::Legacy => {
-=======
         match params.version {
             IndexFileVersion::Legacy => {
->>>>>>> 71f323ac
                 build_ivf_pq_index(
                     dataset,
                     column,
@@ -336,11 +286,7 @@
                 )
                 .await?;
             }
-<<<<<<< HEAD
-            IndexVersion::V3 => {
-=======
             IndexFileVersion::V3 => {
->>>>>>> 71f323ac
                 IvfIndexBuilder::<FlatIndex, ProductQuantizer>::new(
                     dataset.clone(),
                     column.to_owned(),
