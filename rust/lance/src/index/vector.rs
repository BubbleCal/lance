// SPDX-License-Identifier: Apache-2.0
// SPDX-FileCopyrightText: Copyright The Lance Authors

//! Vector Index for Fast Approximate Nearest Neighbor (ANN) Search
//!

use std::sync::Arc;
use std::{any::Any, collections::HashMap};

pub mod builder;
pub mod ivf;
pub mod pq;
mod traits;
mod utils;

#[cfg(test)]
mod fixture_test;

use builder::IvfIndexBuilder;
use lance_file::reader::FileReader;
use lance_index::vector::flat::index::{FlatIndex, FlatQuantizer};
use lance_index::vector::hnsw::HNSW;
use lance_index::vector::ivf::storage::IvfModel;
use lance_index::vector::pq::ProductQuantizer;
use lance_index::vector::v3::shuffler::IvfShuffler;
use lance_index::vector::{
    hnsw::{
        builder::HnswBuildParams,
        index::{HNSWIndex, HNSWIndexOptions},
    },
    ivf::IvfBuildParams,
    pq::PQBuildParams,
    sq::{builder::SQBuildParams, ScalarQuantizer},
    VectorIndex,
};
use lance_index::{IndexType, INDEX_AUXILIARY_FILE_NAME, INDEX_METADATA_SCHEMA_KEY};
use lance_io::traits::Reader;
use lance_linalg::distance::*;
use lance_table::format::Index as IndexMetadata;
use object_store::path::Path;
use snafu::{location, Location};
use tempfile::tempdir;
use tracing::instrument;
use uuid::Uuid;

use self::{ivf::*, pq::PQIndex};

use super::{pb, DatasetIndexInternalExt, IndexParams};
use crate::{dataset::Dataset, index::pb::vector_index_stage::Stage, Error, Result};
pub use traits::*;

pub const LANCE_VECTOR_INDEX: &str = "__lance_vector_index";

/// Parameters of each index stage.
#[derive(Debug, Clone)]
pub enum StageParams {
    Ivf(IvfBuildParams),
    Hnsw(HnswBuildParams),
    PQ(PQBuildParams),
    SQ(SQBuildParams),
}

/// The parameters to build vector index.
#[derive(Debug, Clone)]
pub struct VectorIndexParams {
    pub stages: Vec<StageParams>,

    /// Vector distance metrics type.
    pub metric_type: MetricType,
}

impl VectorIndexParams {
    pub fn ivf_flat(num_partitions: usize, metric_type: MetricType) -> Self {
        let ivf_params = IvfBuildParams::new(num_partitions);
        let stages = vec![StageParams::Ivf(ivf_params)];
        Self {
            stages,
            metric_type,
        }
    }

    /// Create index parameters for `IVF_PQ` index.
    ///
    /// Parameters
    ///
    ///  - `num_partitions`: the number of IVF partitions.
    ///  - `num_bits`: the number of bits to present the centroids used in PQ. Can only be `8` for now.
    ///  - `num_sub_vectors`: the number of sub vectors used in PQ.
    ///  - `metric_type`: how to compute distance, i.e., `L2` or `Cosine`.
    pub fn ivf_pq(
        num_partitions: usize,
        num_bits: u8,
        num_sub_vectors: usize,
        metric_type: MetricType,
        max_iterations: usize,
    ) -> Self {
        let mut stages: Vec<StageParams> = vec![];
        stages.push(StageParams::Ivf(IvfBuildParams::new(num_partitions)));

        let pq_params = PQBuildParams {
            num_bits: num_bits as usize,
            num_sub_vectors,
            max_iters: max_iterations,
            ..Default::default()
        };
        stages.push(StageParams::PQ(pq_params));

        Self {
            stages,
            metric_type,
        }
    }

    /// Create index parameters with `IVF` and `PQ` parameters, respectively.
    pub fn with_ivf_pq_params(
        metric_type: MetricType,
        ivf: IvfBuildParams,
        pq: PQBuildParams,
    ) -> Self {
        let stages = vec![StageParams::Ivf(ivf), StageParams::PQ(pq)];
        Self {
            stages,
            metric_type,
        }
    }

    /// Create index parameters with `IVF`, `PQ` and `HNSW` parameters, respectively.
    /// This is used for `IVF_HNSW_PQ` index.
    pub fn with_ivf_hnsw_pq_params(
        metric_type: MetricType,
        ivf: IvfBuildParams,
        hnsw: HnswBuildParams,
        pq: PQBuildParams,
    ) -> Self {
        let stages = vec![
            StageParams::Ivf(ivf),
            StageParams::Hnsw(hnsw),
            StageParams::PQ(pq),
        ];
        Self {
            stages,
            metric_type,
        }
    }

    /// Create index parameters with `IVF`, `HNSW` and `SQ` parameters, respectively.
    /// This is used for `IVF_HNSW_SQ` index.
    pub fn with_ivf_hnsw_sq_params(
        metric_type: MetricType,
        ivf: IvfBuildParams,
        hnsw: HnswBuildParams,
        sq: SQBuildParams,
    ) -> Self {
        let stages = vec![
            StageParams::Ivf(ivf),
            StageParams::Hnsw(hnsw),
            StageParams::SQ(sq),
        ];
        Self {
            stages,
            metric_type,
        }
    }
}

impl IndexParams for VectorIndexParams {
    fn as_any(&self) -> &dyn Any {
        self
    }

    fn index_type(&self) -> IndexType {
        IndexType::Vector
    }

    fn index_name(&self) -> &str {
        LANCE_VECTOR_INDEX
    }
}

fn is_ivf_flat(stages: &[StageParams]) -> bool {
    if stages.len() != 1 {
        return false;
    }

    matches!(&stages[0], StageParams::Ivf(_))
}

fn is_ivf_pq(stages: &[StageParams]) -> bool {
    if stages.len() < 2 {
        return false;
    }
    let len = stages.len();

    matches!(&stages[len - 1], StageParams::PQ(_))
        && matches!(&stages[len - 2], StageParams::Ivf(_))
}

fn is_ivf_hnsw(stages: &[StageParams]) -> bool {
    if stages.len() < 2 {
        return false;
    }

    matches!(&stages[0], StageParams::Ivf(_)) && matches!(&stages[1], StageParams::Hnsw(_))
}

/// Build a Vector Index
#[instrument(level = "debug", skip(dataset))]
pub(crate) async fn build_vector_index(
    dataset: &Dataset,
    column: &str,
    name: &str,
    uuid: &str,
    params: &VectorIndexParams,
) -> Result<()> {
    let stages = &params.stages;

    if stages.is_empty() {
        return Err(Error::Index {
            message: "Build Vector Index: must have at least 1 stage".to_string(),
            location: location!(),
        });
    };

<<<<<<< HEAD
    let temp_dir = tempfile::tempdir()?;
    let path = temp_dir.path().to_str().unwrap().into();
=======
    let temp_dir = tempdir()?;
    let temp_dir_path = Path::from_filesystem_path(temp_dir.path())?;
>>>>>>> c132ec9c
    if is_ivf_flat(stages) {
        let StageParams::Ivf(ivf_params) = &stages[0] else {
            return Err(Error::Index {
                message: format!("Build Vector Index: invalid stages: {:?}", stages),
                location: location!(),
            });
        };

<<<<<<< HEAD
        let shuffler = IvfShuffler::new(path, ivf_params.num_partitions);
=======
        let shuffler = IvfShuffler::new(temp_dir_path, ivf_params.num_partitions);
>>>>>>> c132ec9c
        IvfIndexBuilder::<FlatIndex, FlatQuantizer>::new(
            dataset.clone(),
            column.to_owned(),
            dataset.indices_dir().child(uuid),
            params.metric_type,
            Box::new(shuffler),
            Some(ivf_params.clone()),
            Some(()),
            (),
        )?
        .build()
        .await?;
    } else if is_ivf_pq(stages) {
        // This is a IVF PQ index.
        let len = stages.len();
        let StageParams::Ivf(ivf_params) = &stages[len - 2] else {
            return Err(Error::Index {
                message: format!("Build Vector Index: invalid stages: {:?}", stages),
                location: location!(),
            });
        };
        let StageParams::PQ(pq_params) = &stages[len - 1] else {
            return Err(Error::Index {
                message: format!("Build Vector Index: invalid stages: {:?}", stages),
                location: location!(),
            });
        };

        build_ivf_pq_index(
            dataset,
            column,
            name,
            uuid,
            params.metric_type,
            ivf_params,
            pq_params,
        )
        .await?
    } else if is_ivf_hnsw(stages) {
        let len = stages.len();
        let StageParams::Ivf(ivf_params) = &stages[0] else {
            return Err(Error::Index {
                message: format!("Build Vector Index: invalid stages: {:?}", stages),
                location: location!(),
            });
        };
        let StageParams::Hnsw(hnsw_params) = &stages[1] else {
            return Err(Error::Index {
                message: format!("Build Vector Index: invalid stages: {:?}", stages),
                location: location!(),
            });
        };

<<<<<<< HEAD
        let shuffler = IvfShuffler::new(path, ivf_params.num_partitions);
=======
        let shuffler = IvfShuffler::new(temp_dir_path, ivf_params.num_partitions);
>>>>>>> c132ec9c
        // with quantization
        if len > 2 {
            match stages.last().unwrap() {
                StageParams::PQ(pq_params) => {
                    build_ivf_hnsw_pq_index(
                        dataset,
                        column,
                        name,
                        uuid,
                        params.metric_type,
                        ivf_params,
                        hnsw_params,
                        pq_params,
                    )
                    .await?
                }
                StageParams::SQ(sq_params) => {
                    IvfIndexBuilder::<HNSW, ScalarQuantizer>::new(
                        dataset.clone(),
                        column.to_owned(),
                        dataset.indices_dir().child(uuid),
                        params.metric_type,
                        Box::new(shuffler),
                        Some(ivf_params.clone()),
                        Some(sq_params.clone()),
                        hnsw_params.clone(),
                    )?
                    .build()
                    .await?;
                }
                _ => {
                    return Err(Error::Index {
                        message: format!("Build Vector Index: invalid stages: {:?}", stages),
                        location: location!(),
                    });
                }
            }
        }
    } else {
        return Err(Error::Index {
            message: format!("Build Vector Index: invalid stages: {:?}", stages),
            location: location!(),
        });
    }

    Ok(())
}

#[instrument(level = "debug", skip_all, fields(old_uuid = old_uuid.to_string(), new_uuid = new_uuid.to_string(), num_rows = mapping.len()))]
pub(crate) async fn remap_vector_index(
    dataset: Arc<Dataset>,
    column: &str,
    old_uuid: &Uuid,
    new_uuid: &Uuid,
    old_metadata: &IndexMetadata,
    mapping: &HashMap<u64, Option<u64>>,
) -> Result<()> {
    let old_index = dataset
        .open_vector_index(column, &old_uuid.to_string())
        .await?;
    old_index.check_can_remap()?;
    let ivf_index: &IVFIndex =
        old_index
            .as_any()
            .downcast_ref()
            .ok_or_else(|| Error::NotSupported {
                source: "Only IVF indexes can be remapped currently".into(),
                location: location!(),
            })?;

    remap_index_file(
        dataset.as_ref(),
        &old_uuid.to_string(),
        &new_uuid.to_string(),
        old_metadata.dataset_version,
        ivf_index,
        mapping,
        old_metadata.name.clone(),
        column.to_string(),
        // We can safely assume there are no transforms today.  We assert above that the
        // top stage is IVF and IVF does not support transforms between IVF and PQ.  This
        // will be fixed in the future.
        vec![],
    )
    .await?;
    Ok(())
}

/// Open the Vector index on dataset, specified by the `uuid`.
#[instrument(level = "debug", skip(dataset, vec_idx, reader))]
pub(crate) async fn open_vector_index(
    dataset: Arc<Dataset>,
    column: &str,
    uuid: &str,
    vec_idx: &lance_index::pb::VectorIndex,
    reader: Arc<dyn Reader>,
) -> Result<Arc<dyn VectorIndex>> {
    let metric_type = pb::VectorMetricType::try_from(vec_idx.metric_type)?.into();

    let mut last_stage: Option<Arc<dyn VectorIndex>> = None;

    for stg in vec_idx.stages.iter().rev() {
        match stg.stage.as_ref() {
            #[allow(unused_variables)]
            Some(Stage::Transform(tf)) => {
                if last_stage.is_none() {
                    return Err(Error::Index {
                        message: format!("Invalid vector index stages: {:?}", vec_idx.stages),
                        location: location!(),
                    });
                }
            }
            Some(Stage::Ivf(ivf_pb)) => {
                if last_stage.is_none() {
                    return Err(Error::Index {
                        message: format!("Invalid vector index stages: {:?}", vec_idx.stages),
                        location: location!(),
                    });
                }
                let ivf = IvfModel::try_from(ivf_pb.to_owned())?;
                last_stage = Some(Arc::new(IVFIndex::try_new(
                    dataset.session.clone(),
                    uuid,
                    ivf,
                    reader.clone(),
                    last_stage.unwrap(),
                    metric_type,
                )?));
            }
            Some(Stage::Pq(pq_proto)) => {
                if last_stage.is_some() {
                    return Err(Error::Index {
                        message: format!("Invalid vector index stages: {:?}", vec_idx.stages),
                        location: location!(),
                    });
                };
                let pq = ProductQuantizer::from_proto(pq_proto, metric_type)?;
                last_stage = Some(Arc::new(PQIndex::new(pq, metric_type)));
            }
            Some(Stage::Diskann(_)) => {
                return Err(Error::Index {
                    message: "DiskANN support is removed from Lance.".to_string(),
                    location: location!(),
                });
            }
            _ => {}
        }
    }

    if last_stage.is_none() {
        return Err(Error::Index {
            message: format!("Invalid index stages: {:?}", vec_idx.stages),
            location: location!(),
        });
    }
    let idx = last_stage.unwrap();
    Ok(idx)
}

#[instrument(level = "debug", skip(dataset, reader))]
pub(crate) async fn open_vector_index_v2(
    dataset: Arc<Dataset>,
    column: &str,
    uuid: &str,
    reader: FileReader,
) -> Result<Arc<dyn VectorIndex>> {
    let index_metadata = reader
        .schema()
        .metadata
        .get(INDEX_METADATA_SCHEMA_KEY)
        .ok_or(Error::Index {
            message: "Index Metadata not found".to_owned(),
            location: location!(),
        })?;
    let index_metadata: lance_index::IndexMetadata = serde_json::from_str(index_metadata)?;
    let distance_type = DistanceType::try_from(index_metadata.distance_type.as_str())?;

    let index: Arc<dyn VectorIndex> = match index_metadata.index_type.as_str() {
        "IVF_HNSW_PQ" => {
            let aux_path = dataset
                .indices_dir()
                .child(uuid)
                .child(INDEX_AUXILIARY_FILE_NAME);
            let aux_reader = dataset.object_store().open(&aux_path).await?;

            let ivf_data = IvfModel::load(&reader).await?;
            let options = HNSWIndexOptions { use_residual: true };
            let hnsw = HNSWIndex::<ProductQuantizer>::try_new(
                reader.object_reader.clone(),
                aux_reader.into(),
                options,
            )
            .await?;
            let pb_ivf = pb::Ivf::try_from(&ivf_data)?;
            let ivf = IvfModel::try_from(pb_ivf)?;

            Arc::new(IVFIndex::try_new(
                dataset.session.clone(),
                uuid,
                ivf,
                reader.object_reader.clone(),
                Arc::new(hnsw),
                distance_type,
            )?)
        }

        "IVF_HNSW_SQ" => {
            let aux_path = dataset
                .indices_dir()
                .child(uuid)
                .child(INDEX_AUXILIARY_FILE_NAME);
            let aux_reader = dataset.object_store().open(&aux_path).await?;

            let ivf_data = IvfModel::load(&reader).await?;
            let options = HNSWIndexOptions {
                use_residual: false,
            };

            let hnsw = HNSWIndex::<ScalarQuantizer>::try_new(
                reader.object_reader.clone(),
                aux_reader.into(),
                options,
            )
            .await?;
            let pb_ivf = pb::Ivf::try_from(&ivf_data)?;
            let ivf = IvfModel::try_from(pb_ivf)?;

            Arc::new(IVFIndex::try_new(
                dataset.session.clone(),
                uuid,
                ivf,
                reader.object_reader.clone(),
                Arc::new(hnsw),
                distance_type,
            )?)
        }

        index_type => {
            if let Some(ext) = dataset
                .session
                .index_extensions
                .get(&(IndexType::Vector, index_type.to_string()))
            {
                ext.clone()
                    .to_vector()
                    .ok_or(Error::Internal {
                        message: "unable to cast index extension to vector".to_string(),
                        location: location!(),
                    })?
                    .load_index(dataset.clone(), column, uuid, reader)
                    .await?
            } else {
                return Err(Error::Index {
                    message: format!("Unsupported index type: {}", index_metadata.index_type),
                    location: location!(),
                });
            }
        }
    };

    Ok(index)
}<|MERGE_RESOLUTION|>--- conflicted
+++ resolved
@@ -221,13 +221,8 @@
         });
     };
 
-<<<<<<< HEAD
-    let temp_dir = tempfile::tempdir()?;
-    let path = temp_dir.path().to_str().unwrap().into();
-=======
     let temp_dir = tempdir()?;
     let temp_dir_path = Path::from_filesystem_path(temp_dir.path())?;
->>>>>>> c132ec9c
     if is_ivf_flat(stages) {
         let StageParams::Ivf(ivf_params) = &stages[0] else {
             return Err(Error::Index {
@@ -236,11 +231,7 @@
             });
         };
 
-<<<<<<< HEAD
-        let shuffler = IvfShuffler::new(path, ivf_params.num_partitions);
-=======
         let shuffler = IvfShuffler::new(temp_dir_path, ivf_params.num_partitions);
->>>>>>> c132ec9c
         IvfIndexBuilder::<FlatIndex, FlatQuantizer>::new(
             dataset.clone(),
             column.to_owned(),
@@ -294,11 +285,7 @@
             });
         };
 
-<<<<<<< HEAD
-        let shuffler = IvfShuffler::new(path, ivf_params.num_partitions);
-=======
         let shuffler = IvfShuffler::new(temp_dir_path, ivf_params.num_partitions);
->>>>>>> c132ec9c
         // with quantization
         if len > 2 {
             match stages.last().unwrap() {
