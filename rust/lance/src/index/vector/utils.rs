--- conflicted
+++ resolved
@@ -296,11 +296,7 @@
     byte_width: usize,
 ) -> impl Iterator<Item = std::ops::Range<u64>> + Send {
     let rows_per_batch = 1.max(block_size / byte_width);
-<<<<<<< HEAD
-    let mut rng = SmallRng::from_rng(&mut rand::rng());
-=======
     let mut rng = SmallRng::from_os_rng();
->>>>>>> eac00f69
     let num_bins = num_rows.div_ceil(rows_per_batch);
 
     let bins_iter: Box<dyn Iterator<Item = usize> + Send> = if sample_size_hint * 5 >= num_rows {
