// SPDX-License-Identifier: Apache-2.0
// SPDX-FileCopyrightText: Copyright The Lance Authors

//! IVF - Inverted File index.

use std::marker::PhantomData;
use std::{
    any::Any,
    collections::HashMap,
    sync::{Arc, Weak},
};

use arrow::{
    array::as_struct_array,
    compute::{concat_batches, sort_to_indices, take},
};
use arrow_arith::numeric::sub;
use arrow_array::{RecordBatch, StructArray, UInt32Array};
use async_trait::async_trait;
use deepsize::DeepSizeOf;
use futures::prelude::stream::{self, StreamExt, TryStreamExt};
use lance_arrow::RecordBatchExt;
use lance_core::cache::FileMetadataCache;
use lance_core::utils::tokio::{get_num_compute_intensive_cpus, spawn_cpu};
use lance_core::{Error, Result};
use lance_encoding::decoder::{DecoderPlugins, FilterExpression};
use lance_file::v2::reader::{FileReader, FileReaderOptions};
use lance_index::vector::flat::index::{FlatIndex, FlatQuantizer};
use lance_index::vector::hnsw::HNSW;
use lance_index::vector::ivf::storage::IvfModel;
use lance_index::vector::pq::ProductQuantizer;
use lance_index::vector::quantizer::{QuantizationType, Quantizer};
use lance_index::vector::sq::ScalarQuantizer;
use lance_index::vector::v3::subindex::SubIndexType;
use lance_index::{
    pb,
    vector::{
        ivf::storage::IVF_METADATA_KEY, quantizer::Quantization, storage::IvfQuantizationStorage,
        v3::subindex::IvfSubIndex, Query, DISTANCE_TYPE_KEY, DIST_COL,
    },
    Index, IndexType, INDEX_AUXILIARY_FILE_NAME, INDEX_FILE_NAME,
};
use lance_index::{IndexMetadata, INDEX_METADATA_SCHEMA_KEY};
use lance_io::scheduler::SchedulerConfig;
use lance_io::{
    object_store::ObjectStore, scheduler::ScanScheduler, traits::Reader, ReadBatchParams,
};
use lance_linalg::{distance::DistanceType, kernels::normalize_arrow};
use moka::sync::Cache;
use object_store::path::Path;
use prost::Message;
use roaring::RoaringBitmap;
use serde_json::json;
use snafu::{location, Location};
use tracing::instrument;

use crate::index::vector::builder::{index_type_string, IvfIndexBuilder};
use crate::{
    index::{
        vector::{utils::PartitionLoadLock, VectorIndex},
        PreFilter,
    },
    session::Session,
};

use super::{centroids_to_vectors, IvfIndexPartitionStatistics, IvfIndexStatistics};

#[derive(Debug)]
pub struct PartitionEntry<S: IvfSubIndex, Q: Quantization> {
    pub index: S,
    pub storage: Q::Storage,
}

/// IVF Index.
#[derive(Debug)]
pub struct IVFIndex<S: IvfSubIndex + 'static, Q: Quantization + 'static> {
    uuid: String,

    /// Ivf model
    ivf: IvfModel,

    reader: FileReader,
    sub_index_metadata: Vec<String>,
    storage: IvfQuantizationStorage,

    /// Index in each partition.
    partition_cache: Cache<String, Arc<PartitionEntry<S, Q>>>,

    partition_locks: PartitionLoadLock,

    distance_type: DistanceType,

    // The session cache holds an Arc to this object so we need to
    // hold a weak pointer to avoid cycles
    /// The session cache, used when fetching pages
    #[allow(dead_code)]
    session: Weak<Session>,
    _marker: PhantomData<Q>,
}

impl<S: IvfSubIndex, Q: Quantization> DeepSizeOf for IVFIndex<S, Q> {
    fn deep_size_of_children(&self, context: &mut deepsize::Context) -> usize {
        self.uuid.deep_size_of_children(context) + self.storage.deep_size_of_children(context)
        // Skipping session since it is a weak ref
    }
}

impl<S: IvfSubIndex + 'static, Q: Quantization> IVFIndex<S, Q> {
    /// Create a new IVF index.
    pub(crate) async fn try_new(
        object_store: Arc<ObjectStore>,
        index_dir: Path,
        uuid: String,
        session: Weak<Session>,
    ) -> Result<Self> {
        let scheduler_config = SchedulerConfig::max_bandwidth(&object_store);
        let scheduler = ScanScheduler::new(object_store, scheduler_config);

        let file_metadata_cache = session
            .upgrade()
            .map(|sess| sess.file_metadata_cache.clone())
            .unwrap_or_else(FileMetadataCache::no_cache);
        let index_cache_capacity = session.upgrade().unwrap().index_cache.capacity();
        let index_reader = FileReader::try_open(
            scheduler
                .open_file(&index_dir.child(uuid.as_str()).child(INDEX_FILE_NAME))
                .await?,
            None,
            Arc::<DecoderPlugins>::default(),
            &file_metadata_cache,
            FileReaderOptions::default(),
        )
        .await?;
        let index_metadata: IndexMetadata = serde_json::from_str(
            index_reader
                .schema()
                .metadata
                .get(INDEX_METADATA_SCHEMA_KEY)
                .ok_or(Error::Index {
                    message: format!("{} not found", DISTANCE_TYPE_KEY),
                    location: location!(),
                })?
                .as_str(),
        )?;
        let distance_type = DistanceType::try_from(index_metadata.distance_type.as_str())?;

        let ivf_pos = index_reader
            .schema()
            .metadata
            .get(IVF_METADATA_KEY)
            .ok_or(Error::Index {
                message: format!("{} not found", IVF_METADATA_KEY),
                location: location!(),
            })?
            .parse()
            .map_err(|e| Error::Index {
                message: format!("Failed to decode IVF position: {}", e),
                location: location!(),
            })?;
        let ivf_pb_bytes = index_reader.read_global_buffer(ivf_pos).await?;
        let ivf = IvfModel::try_from(pb::Ivf::decode(ivf_pb_bytes)?)?;

        let sub_index_metadata = index_reader
            .schema()
            .metadata
            .get(S::metadata_key())
            .ok_or(Error::Index {
                message: format!("{} not found", S::metadata_key()),
                location: location!(),
            })?;
        let sub_index_metadata: Vec<String> = serde_json::from_str(sub_index_metadata)?;

        let storage_reader = FileReader::try_open(
            scheduler
                .open_file(
                    &index_dir
                        .child(uuid.as_str())
                        .child(INDEX_AUXILIARY_FILE_NAME),
                )
                .await?,
            None,
            Arc::<DecoderPlugins>::default(),
            &file_metadata_cache,
            FileReaderOptions::default(),
        )
        .await?;
        let storage = IvfQuantizationStorage::try_new(storage_reader).await?;

        let num_partitions = ivf.num_partitions();
        Ok(Self {
            uuid,
            ivf,
            reader: index_reader,
            storage,
            partition_cache: Cache::new(index_cache_capacity),
            partition_locks: PartitionLoadLock::new(num_partitions),
            sub_index_metadata,
            distance_type,
            session,
            _marker: PhantomData,
        })
    }

    #[instrument(level = "debug", skip(self))]
    pub async fn load_partition(
        &self,
        partition_id: usize,
        write_cache: bool,
    ) -> Result<Arc<PartitionEntry<S, Q>>> {
        let cache_key = format!("{}-ivf-{}", self.uuid, partition_id);
        let part_entry = if let Some(part_idx) = self.partition_cache.get(&cache_key) {
            part_idx
        } else {
            if partition_id >= self.ivf.num_partitions() {
                return Err(Error::Index {
                    message: format!(
                        "partition id {} is out of range of {} partitions",
                        partition_id,
                        self.ivf.num_partitions()
                    ),
                    location: location!(),
                });
            }

            let mtx = self.partition_locks.get_partition_mutex(partition_id);
            let _guard = mtx.lock().await;

            // check the cache again, as the partition may have been loaded by another
            // thread that held the lock on loading the partition
            if let Some(part_idx) = self.partition_cache.get(&cache_key) {
                part_idx
            } else {
                let schema = Arc::new(self.reader.schema().as_ref().into());
                let batch = match self.reader.metadata().num_rows {
                    0 => RecordBatch::new_empty(schema),
                    _ => {
                        let row_range = self.ivf.row_range(partition_id);
                        if row_range.is_empty() {
                            RecordBatch::new_empty(schema)
                        } else {
                            let batches = self
                                .reader
                                .read_stream(
                                    ReadBatchParams::Range(row_range),
                                    u32::MAX,
                                    1,
                                    FilterExpression::no_filter(),
                                )?
                                .try_collect::<Vec<_>>()
                                .await?;
                            concat_batches(&schema, batches.iter())?
                        }
                    }
                };
                let batch = batch.add_metadata(
                    S::metadata_key().to_owned(),
                    self.sub_index_metadata[partition_id].clone(),
                )?;
                let idx = S::load(batch)?;
                let storage = self.load_partition_storage(partition_id).await?;
                let partition_entry = Arc::new(PartitionEntry {
                    index: idx,
                    storage,
                });
                if write_cache {
                    self.partition_cache
                        .insert(cache_key.clone(), partition_entry.clone());
                }

                partition_entry
            }
        };

        Ok(part_entry)
    }

    pub async fn load_partition_storage(&self, partition_id: usize) -> Result<Q::Storage> {
        self.storage.load_partition::<Q>(partition_id).await
    }

    /// preprocess the query vector given the partition id.
    ///
    /// Internal API with no stability guarantees.
    #[instrument(level = "debug", skip(self))]
    pub fn preprocess_query(&self, partition_id: usize, query: &Query) -> Result<Query> {
        if Q::use_residual(self.distance_type) {
            let partition_centroids =
                self.ivf
                    .centroid(partition_id)
                    .ok_or_else(|| Error::Index {
                        message: format!("partition centroid {} does not exist", partition_id),
                        location: location!(),
                    })?;
            let residual_key = sub(&query.key, &partition_centroids)?;
            let mut part_query = query.clone();
            part_query.key = residual_key;
            Ok(part_query)
        } else {
            Ok(query.clone())
        }
    }
}

#[async_trait]
impl<S: IvfSubIndex + 'static, Q: Quantization + 'static> Index for IVFIndex<S, Q> {
    fn as_any(&self) -> &dyn Any {
        self
    }

    fn as_index(self: Arc<Self>) -> Arc<dyn Index> {
        self
    }

    fn as_vector_index(self: Arc<Self>) -> Result<Arc<dyn VectorIndex>> {
        Ok(self)
    }

    fn index_type(&self) -> IndexType {
        match self.sub_index_type() {
            (SubIndexType::Flat, QuantizationType::Flat) => IndexType::IvfFlat,
            (SubIndexType::Flat, QuantizationType::Product) => IndexType::IvfPq,
            (SubIndexType::Flat, QuantizationType::Scalar) => IndexType::IvfSq,
            (SubIndexType::Hnsw, QuantizationType::Product) => IndexType::IvfHnswPq,
            (SubIndexType::Hnsw, QuantizationType::Scalar) => IndexType::IvfHnswSq,
            _ => IndexType::Vector,
        }
    }

    fn statistics(&self) -> Result<serde_json::Value> {
        let partitions_statistics = (0..self.ivf.num_partitions())
            .map(|part_id| IvfIndexPartitionStatistics {
                size: self.ivf.partition_size(part_id) as u32,
            })
            .collect::<Vec<_>>();

        let centroid_vecs = centroids_to_vectors(self.ivf.centroids.as_ref().unwrap())?;

        let (sub_index_type, quantization_type) = self.sub_index_type();
        let index_type = index_type_string(sub_index_type, quantization_type);
        let mut sub_index_stats: serde_json::Value =
            if let Some(metadata) = self.sub_index_metadata.iter().find(|m| !m.is_empty()) {
                serde_json::from_str(metadata)?
            } else {
                json!({})
            };
        sub_index_stats["index_type"] = S::name().into();
        Ok(serde_json::to_value(IvfIndexStatistics {
            index_type,
            uuid: self.uuid.clone(),
            uri: self.uuid.clone(),
            metric_type: self.distance_type.to_string(),
            num_partitions: self.ivf.num_partitions(),
            sub_index: sub_index_stats,
            partitions: partitions_statistics,
            centroids: centroid_vecs,
        })?)
    }

    async fn calculate_included_frags(&self) -> Result<RoaringBitmap> {
        unimplemented!(
            "this method is only needed for migrating older manifests, not for this new index"
        )
    }
}

#[async_trait]
impl<S: IvfSubIndex + 'static, Q: Quantization + 'static> VectorIndex for IVFIndex<S, Q> {
    async fn search(&self, query: &Query, pre_filter: Arc<dyn PreFilter>) -> Result<RecordBatch> {
        let mut query = query.clone();
        if self.distance_type == DistanceType::Cosine {
            let key = normalize_arrow(&query.key)?;
            query.key = key;
        };

        let partition_ids = self.find_partitions(&query)?;
        assert!(partition_ids.len() <= query.nprobes);
        let part_ids = partition_ids.values().to_vec();
        let batches = stream::iter(part_ids)
            .map(|part_id| self.search_in_partition(part_id as usize, &query, pre_filter.clone()))
            .buffer_unordered(get_num_compute_intensive_cpus())
            .try_collect::<Vec<_>>()
            .await?;
        let batch = concat_batches(&batches[0].schema(), &batches)?;

        let dist_col = batch.column_by_name(DIST_COL).ok_or_else(|| {
            Error::io(
                format!(
                    "_distance column does not exist in batch: {}",
                    batch.schema()
                ),
                location!(),
            )
        })?;

        // TODO: Use a heap sort to get the top-k.
        let limit = query.k * query.refine_factor.unwrap_or(1) as usize;
        let selection = sort_to_indices(dist_col, None, Some(limit))?;
        let struct_arr = StructArray::from(batch);
        let taken_distances = take(&struct_arr, &selection, None)?;
        Ok(as_struct_array(&taken_distances).into())
    }

    fn find_partitions(&self, query: &Query) -> Result<UInt32Array> {
        let dt = if self.distance_type == DistanceType::Cosine {
            DistanceType::L2
        } else {
            self.distance_type
        };

        self.ivf.find_partitions(&query.key, query.nprobes, dt)
    }

    #[instrument(level = "debug", skip(self, pre_filter))]
    async fn search_in_partition(
        &self,
        partition_id: usize,
        query: &Query,
        pre_filter: Arc<dyn PreFilter>,
    ) -> Result<RecordBatch> {
        let part_entry = self.load_partition(partition_id, true).await?;
        pre_filter.wait_for_ready().await?;
        let query = self.preprocess_query(partition_id, query)?;

        spawn_cpu(move || {
            let param = (&query).into();
            let refine_factor = query.refine_factor.unwrap_or(1) as usize;
            let k = query.k * refine_factor;
            part_entry
                .index
                .search(query.key, k, param, &part_entry.storage, pre_filter)
        })
        .await
    }

    fn is_loadable(&self) -> bool {
        false
    }

    fn use_residual(&self) -> bool {
        false
    }

    fn check_can_remap(&self) -> Result<()> {
        Ok(())
    }

    async fn load(
        &self,
        _reader: Arc<dyn Reader>,
        _offset: usize,
        _length: usize,
    ) -> Result<Box<dyn VectorIndex>> {
        Err(Error::Index {
            message: "Flat index does not support load".to_string(),
            location: location!(),
        })
    }

    fn row_ids(&self) -> Box<dyn Iterator<Item = &'_ u64> + '_> {
        todo!("this method is for only IVF_HNSW_* index");
    }

    async fn remap(&mut self, _mapping: &HashMap<u64, Option<u64>>) -> Result<()> {
        Err(Error::Index {
            message: "Remapping IVF in this way not supported".to_string(),
            location: location!(),
        })
    }

    async fn remap_to(
        self: Arc<Self>,
        store: ObjectStore,
        mapping: &HashMap<u64, Option<u64>>,
        column: String,
        index_dir: Path,
    ) -> Result<()> {
        match self.sub_index_type() {
            (SubIndexType::Flat, _) => {
                let mut remapper =
                    IvfIndexBuilder::<S, Q>::new_remapper(store, column, index_dir, self)?;
                remapper.remap(mapping).await
            }
            _ => Err(Error::Index {
                message: format!(
                    "Remapping is not supported for index type {}",
                    self.index_type(),
                ),
                location: location!(),
            }),
        }
    }

    fn ivf_model(&self) -> IvfModel {
        self.ivf.clone()
    }

    fn quantizer(&self) -> Quantizer {
        self.storage.quantizer::<Q>().unwrap()
    }

    /// the index type of this vector index.
    fn sub_index_type(&self) -> (SubIndexType, QuantizationType) {
        (S::name().try_into().unwrap(), Q::quantization_type())
    }

    fn metric_type(&self) -> DistanceType {
        self.distance_type
    }
}

pub type IvfFlatIndex = IVFIndex<FlatIndex, FlatQuantizer>;
pub type IvfPq = IVFIndex<FlatIndex, ProductQuantizer>;
pub type IvfHnswSqIndex = IVFIndex<HNSW, ScalarQuantizer>;
pub type IvfHnswPqIndex = IVFIndex<HNSW, ProductQuantizer>;

#[cfg(test)]
mod tests {
    use std::collections::HashSet;
    use std::{collections::HashMap, ops::Range, sync::Arc};

    use all_asserts::{assert_ge, assert_lt};
    use arrow::datatypes::{UInt64Type, UInt8Type};
    use arrow::{array::AsArray, datatypes::Float32Type};
    use arrow_array::{
        Array, ArrowPrimitiveType, FixedSizeListArray, ListArray, RecordBatch, RecordBatchIterator,
        UInt64Array,
    };
    use arrow_buffer::OffsetBuffer;
    use arrow_schema::{DataType, Field, Schema};
    use itertools::Itertools;
    use lance_arrow::FixedSizeListArrayExt;

    use lance_core::ROW_ID;
    use lance_index::vector::hnsw::builder::HnswBuildParams;
    use lance_index::vector::ivf::IvfBuildParams;
    use lance_index::vector::pq::PQBuildParams;
    use lance_index::vector::sq::builder::SQBuildParams;
    use lance_index::vector::DIST_COL;
    use lance_index::{DatasetIndexExt, IndexType};
    use lance_linalg::distance::hamming::hamming;
    use lance_linalg::distance::{multivec_distance, DistanceType};
    use lance_testing::datagen::generate_random_array_with_range;
    use rand::distributions::uniform::SampleUniform;
    use rstest::rstest;
    use tempfile::tempdir;

    use crate::dataset::optimize::{compact_files, CompactionOptions};
    use crate::dataset::UpdateBuilder;
    use crate::{index::vector::VectorIndexParams, Dataset};

    const DIM: usize = 32;

    async fn generate_test_dataset<T: ArrowPrimitiveType>(
        test_uri: &str,
        range: Range<T::Native>,
    ) -> (Dataset, Arc<FixedSizeListArray>)
    where
        T::Native: SampleUniform,
    {
        let ids = Arc::new(UInt64Array::from_iter_values(0..1000));
        let vectors = generate_random_array_with_range::<T>(1000 * DIM, range);
        let metadata: HashMap<String, String> = vec![("test".to_string(), "ivf_pq".to_string())]
            .into_iter()
            .collect();
        let data_type = vectors.data_type().clone();
        let schema: Arc<_> = Schema::new(vec![
            Field::new("id", DataType::UInt64, false),
            Field::new(
                "vector",
                DataType::FixedSizeList(
                    Arc::new(Field::new("item", data_type.clone(), true)),
                    DIM as i32,
                ),
                true,
            ),
        ])
        .with_metadata(metadata)
        .into();
        let mut fsl = FixedSizeListArray::try_new_from_values(vectors, DIM as i32).unwrap();
        if data_type != DataType::UInt8 {
            fsl = lance_linalg::kernels::normalize_fsl(&fsl).unwrap();
        }
        let array = Arc::new(fsl);
        let batch = RecordBatch::try_new(schema.clone(), vec![ids, array.clone()]).unwrap();

        let batches = RecordBatchIterator::new(vec![batch].into_iter().map(Ok), schema.clone());
        let dataset = Dataset::write(batches, test_uri, None).await.unwrap();
        (dataset, array)
    }

    async fn generate_multivec_test_dataset<T: ArrowPrimitiveType>(
        test_uri: &str,
        range: Range<T::Native>,
    ) -> (Dataset, Arc<ListArray>)
    where
        T::Native: SampleUniform,
    {
        const VECTOR_NUM_PER_ROW: usize = 5;
        let vectors = generate_random_array_with_range::<T>(1000 * VECTOR_NUM_PER_ROW * DIM, range);
        let metadata: HashMap<String, String> = vec![("test".to_string(), "ivf_pq".to_string())]
            .into_iter()
            .collect();
        let data_type = vectors.data_type().clone();
        let schema: Arc<_> = Schema::new(vec![Field::new(
            "vector",
            DataType::List(Arc::new(Field::new(
                "item",
                DataType::FixedSizeList(
                    Arc::new(Field::new("item", data_type.clone(), true)),
                    DIM as i32,
                ),
                true,
            ))),
            true,
        )])
        .with_metadata(metadata)
        .into();
        let mut fsl = FixedSizeListArray::try_new_from_values(vectors, DIM as i32).unwrap();
        if data_type != DataType::UInt8 {
            fsl = lance_linalg::kernels::normalize_fsl(&fsl).unwrap();
        }

        let array = Arc::new(ListArray::new(
            Arc::new(Field::new(
                "item",
                DataType::FixedSizeList(
                    Arc::new(Field::new("item", data_type.clone(), true)),
                    DIM as i32,
                ),
                true,
            )),
            OffsetBuffer::from_lengths(std::iter::repeat(VECTOR_NUM_PER_ROW).take(1000)),
            Arc::new(fsl),
            None,
        ));
        let batch = RecordBatch::try_new(schema.clone(), vec![array.clone()]).unwrap();

        let batches = RecordBatchIterator::new(vec![batch].into_iter().map(Ok), schema.clone());
        let dataset = Dataset::write(batches, test_uri, None).await.unwrap();
        (dataset, array)
    }

    #[allow(dead_code)]
    fn ground_truth(
        vectors: &FixedSizeListArray,
        query: &dyn Array,
        k: usize,
        distance_type: DistanceType,
    ) -> Vec<(f32, u64)> {
        let mut dists = vec![];
        for i in 0..vectors.len() {
            let dist = match distance_type {
                DistanceType::Hamming => hamming(
                    query.as_primitive::<UInt8Type>().values(),
                    vectors.value(i).as_primitive::<UInt8Type>().values(),
                ),
                _ => distance_type.func()(
                    query.as_primitive::<Float32Type>().values(),
                    vectors.value(i).as_primitive::<Float32Type>().values(),
                ),
            };
            dists.push((dist, i as u64));
        }
        dists.sort_by(|a, b| a.0.partial_cmp(&b.0).unwrap());
        dists.truncate(k);
        dists
    }

    #[allow(dead_code)]
    fn multivec_ground_truth(
        vectors: &ListArray,
        query: &dyn Array,
        k: usize,
        distance_type: DistanceType,
    ) -> Vec<(f32, u64)> {
        let query = if let Some(list_array) = query.as_list_opt::<i32>() {
            list_array.values().clone()
        } else {
            query.as_fixed_size_list().values().clone()
        };
        multivec_distance(&query, vectors, distance_type)
            .unwrap()
            .into_iter()
            .enumerate()
            .map(|(i, dist)| (dist, i as u64))
            .sorted_by(|a, b| a.0.partial_cmp(&b.0).unwrap())
            .take(k)
            .collect()
    }

    async fn test_index(params: VectorIndexParams, nlist: usize, recall_requirement: f32) {
        match params.metric_type {
            DistanceType::Hamming => {
                test_index_impl::<UInt8Type>(params, nlist, recall_requirement, 0..255).await;
            }
            _ => {
                test_index_impl::<Float32Type>(params, nlist, recall_requirement, 0.0..1.0).await;
            }
        }
    }

    async fn test_index_impl<T: ArrowPrimitiveType>(
        params: VectorIndexParams,
        nlist: usize,
        recall_requirement: f32,
        range: Range<T::Native>,
    ) where
        T::Native: SampleUniform,
    {
        let test_dir = tempdir().unwrap();
        let test_uri = test_dir.path().to_str().unwrap();
        let (mut dataset, vectors) = generate_test_dataset::<T>(test_uri, range).await;

        let vector_column = "vector";
        dataset
            .create_index(&[vector_column], IndexType::Vector, None, &params, true)
            .await
            .unwrap();

        let query = vectors.value(0);
        let k = 100;
        let result = dataset
            .scan()
            .nearest(vector_column, query.as_primitive::<T>(), k)
            .unwrap()
            .nprobs(nlist)
            .with_row_id()
            .try_into_batch()
            .await
            .unwrap();

        let row_ids = result[ROW_ID]
            .as_primitive::<UInt64Type>()
            .values()
            .to_vec();
        let dists = result[DIST_COL]
            .as_primitive::<Float32Type>()
            .values()
            .to_vec();
        let results = dists
            .into_iter()
            .zip(row_ids.into_iter())
            .collect::<Vec<_>>();
        let row_ids = results.iter().map(|(_, id)| *id).collect::<HashSet<_>>();

        let gt = ground_truth(&vectors, query.as_ref(), k, params.metric_type);
        let gt_set = gt.iter().map(|r| r.1).collect::<HashSet<_>>();

        let recall = row_ids.intersection(&gt_set).count() as f32 / k as f32;
        assert!(
            recall >= recall_requirement,
            "recall: {}\n results: {:?}\n\ngt: {:?}",
            recall,
            results,
            gt,
        );
    }

    async fn test_remap(params: VectorIndexParams, nlist: usize) {
        match params.metric_type {
            DistanceType::Hamming => {
                test_remap_impl::<UInt8Type>(params, nlist, 0..2).await;
            }
            _ => {
                test_remap_impl::<Float32Type>(params, nlist, 0.0..1.0).await;
            }
        }
    }

    async fn test_remap_impl<T: ArrowPrimitiveType>(
        params: VectorIndexParams,
        nlist: usize,
        range: Range<T::Native>,
    ) where
        T::Native: SampleUniform,
    {
        let test_dir = tempdir().unwrap();
        let test_uri = test_dir.path().to_str().unwrap();
        let (mut dataset, vectors) = generate_test_dataset::<T>(test_uri, range).await;

        let vector_column = "vector";
        dataset
            .create_index(&[vector_column], IndexType::Vector, None, &params, true)
            .await
            .unwrap();

        let query = vectors.value(0);
        // delete half rows to trigger compact
        dataset.delete("id < 500").await.unwrap();
        // update the other half rows
        let update_result = UpdateBuilder::new(Arc::new(dataset))
            .update_where("id >= 500 and id<600")
            .unwrap()
            .set("id", "500+id")
            .unwrap()
            .build()
            .unwrap()
            .execute()
            .await
            .unwrap();
        let mut dataset = Dataset::open(update_result.new_dataset.uri())
            .await
            .unwrap();
        let num_rows = dataset.count_rows(None).await.unwrap();
        assert_eq!(num_rows, 500);
        compact_files(&mut dataset, CompactionOptions::default(), None)
            .await
            .unwrap();
        // query again, the result should not include the deleted row
        let result = dataset
            .scan()
            .nearest(vector_column, query.as_primitive::<T>(), 500)
            .unwrap()
            .nprobs(nlist)
            .with_row_id()
            .try_into_batch()
            .await
            .unwrap();
        let row_ids = result["id"].as_primitive::<UInt64Type>();
        assert_eq!(row_ids.len(), 500);
        row_ids.values().iter().for_each(|id| {
            assert!(*id >= 600);
        });
    }

    #[tokio::test]
    async fn test_flat_knn() {
        test_distance_range(None, 4).await;
    }

    #[rstest]
    #[case(4, DistanceType::L2, 1.0)]
    #[case(4, DistanceType::Cosine, 1.0)]
    #[case(4, DistanceType::Dot, 1.0)]
    #[case(4, DistanceType::Hamming, 0.9)]
    #[tokio::test]
    async fn test_build_ivf_flat(
        #[case] nlist: usize,
        #[case] distance_type: DistanceType,
        #[case] recall_requirement: f32,
    ) {
        let params = VectorIndexParams::ivf_flat(nlist, distance_type);
        test_index(params.clone(), nlist, recall_requirement).await;
<<<<<<< HEAD
        if distance_type == DistanceType::Cosine {
            test_index_multivec(params.clone(), nlist, recall_requirement).await;
        }
=======
        test_distance_range(Some(params.clone()), nlist).await;
>>>>>>> f621115b
        test_remap(params, nlist).await;
    }

    #[rstest]
    #[case(4, DistanceType::L2, 0.9)]
    #[case(4, DistanceType::Cosine, 0.9)]
    #[case(4, DistanceType::Dot, 0.85)]
    #[tokio::test]
    async fn test_build_ivf_pq(
        #[case] nlist: usize,
        #[case] distance_type: DistanceType,
        #[case] recall_requirement: f32,
    ) {
        let ivf_params = IvfBuildParams::new(nlist);
        let pq_params = PQBuildParams::default();
        let params = VectorIndexParams::with_ivf_pq_params(distance_type, ivf_params, pq_params);
        test_index(params.clone(), nlist, recall_requirement).await;
<<<<<<< HEAD
        if distance_type == DistanceType::Cosine {
            test_index_multivec(params.clone(), nlist, recall_requirement).await;
        }
=======
        test_distance_range(Some(params.clone()), nlist).await;
>>>>>>> f621115b
        test_remap(params, nlist).await;
    }

    #[rstest]
    #[case(4, DistanceType::L2, 0.9)]
    #[case(4, DistanceType::Cosine, 0.9)]
    #[case(4, DistanceType::Dot, 0.85)]
    #[tokio::test]
    async fn test_build_ivf_pq_v3(
        #[case] nlist: usize,
        #[case] distance_type: DistanceType,
        #[case] recall_requirement: f32,
    ) {
        let ivf_params = IvfBuildParams::new(nlist);
        let pq_params = PQBuildParams::default();
        let params = VectorIndexParams::with_ivf_pq_params(distance_type, ivf_params, pq_params)
            .version(crate::index::vector::IndexFileVersion::V3)
            .clone();
        test_index(params.clone(), nlist, recall_requirement).await;
<<<<<<< HEAD
        if distance_type == DistanceType::Cosine {
            test_index_multivec(params.clone(), nlist, recall_requirement).await;
        }
=======
        test_distance_range(Some(params.clone()), nlist).await;
>>>>>>> f621115b
        test_remap(params, nlist).await;
    }

    #[rstest]
    #[case(4, DistanceType::L2, 0.85)]
    #[case(4, DistanceType::Cosine, 0.85)]
    #[case(4, DistanceType::Dot, 0.8)]
    #[tokio::test]
    async fn test_build_ivf_pq_4bit(
        #[case] nlist: usize,
        #[case] distance_type: DistanceType,
        #[case] recall_requirement: f32,
    ) {
        let ivf_params = IvfBuildParams::new(nlist);
        let pq_params = PQBuildParams::new(32, 4);
        let params = VectorIndexParams::with_ivf_pq_params(distance_type, ivf_params, pq_params)
            .version(crate::index::vector::IndexFileVersion::V3)
            .clone();
        test_index(params.clone(), nlist, recall_requirement).await;
        if distance_type == DistanceType::Cosine {
            test_index_multivec(params.clone(), nlist, recall_requirement).await;
        }
        test_remap(params, nlist).await;
    }

    #[rstest]
    #[case(4, DistanceType::L2, 0.9)]
    #[case(4, DistanceType::Cosine, 0.9)]
    #[case(4, DistanceType::Dot, 0.85)]
    #[tokio::test]
    async fn test_create_ivf_hnsw_sq(
        #[case] nlist: usize,
        #[case] distance_type: DistanceType,
        #[case] recall_requirement: f32,
    ) {
        let ivf_params = IvfBuildParams::new(nlist);
        let sq_params = SQBuildParams::default();
        let hnsw_params = HnswBuildParams::default();
        let params = VectorIndexParams::with_ivf_hnsw_sq_params(
            distance_type,
            ivf_params,
            hnsw_params,
            sq_params,
        );
        test_index(params.clone(), nlist, recall_requirement).await;
        if distance_type == DistanceType::Cosine {
            test_index_multivec(params, nlist, recall_requirement).await;
        }
    }

    #[rstest]
    #[case(4, DistanceType::L2, 0.9)]
    #[case(4, DistanceType::Cosine, 0.9)]
    #[case(4, DistanceType::Dot, 0.85)]
    #[tokio::test]
    async fn test_create_ivf_hnsw_pq(
        #[case] nlist: usize,
        #[case] distance_type: DistanceType,
        #[case] recall_requirement: f32,
    ) {
        let ivf_params = IvfBuildParams::new(nlist);
        let pq_params = PQBuildParams::default();
        let hnsw_params = HnswBuildParams::default();
        let params = VectorIndexParams::with_ivf_hnsw_pq_params(
            distance_type,
            ivf_params,
            hnsw_params,
            pq_params,
        );
        test_index(params.clone(), nlist, recall_requirement).await;
        if distance_type == DistanceType::Cosine {
            test_index_multivec(params, nlist, recall_requirement).await;
        }
    }

    #[rstest]
    #[case(4, DistanceType::L2, 0.85)]
    #[case(4, DistanceType::Cosine, 0.85)]
    #[case(4, DistanceType::Dot, 0.8)]
    #[tokio::test]
    async fn test_create_ivf_hnsw_pq_4bit(
        #[case] nlist: usize,
        #[case] distance_type: DistanceType,
        #[case] recall_requirement: f32,
    ) {
        let ivf_params = IvfBuildParams::new(nlist);
        let pq_params = PQBuildParams::new(32, 4);
        let hnsw_params = HnswBuildParams::default();
        let params = VectorIndexParams::with_ivf_hnsw_pq_params(
            distance_type,
            ivf_params,
            hnsw_params,
            pq_params,
        );
        test_index(params.clone(), nlist, recall_requirement).await;
        if distance_type == DistanceType::Cosine {
            test_index_multivec(params, nlist, recall_requirement).await;
        }
    }

    async fn test_index_multivec(params: VectorIndexParams, nlist: usize, recall_requirement: f32) {
        match params.metric_type {
            DistanceType::Hamming => {
                test_index_multivec_impl::<UInt8Type>(params, nlist, recall_requirement, 0..2)
                    .await;
            }
            _ => {
                test_index_multivec_impl::<Float32Type>(
                    params,
                    nlist,
                    recall_requirement,
                    0.0..1.0,
                )
                .await;
            }
        }
    }

    async fn test_index_multivec_impl<T: ArrowPrimitiveType>(
        params: VectorIndexParams,
        nlist: usize,
        recall_requirement: f32,
        range: Range<T::Native>,
    ) where
        T::Native: SampleUniform,
    {
        let test_dir = tempdir().unwrap();
        let test_uri = test_dir.path().to_str().unwrap();

        let (mut dataset, vectors) = generate_multivec_test_dataset::<T>(test_uri, range).await;

        dataset
            .create_index(
                &["vector"],
                IndexType::Vector,
                Some("test_index".to_owned()),
                &params,
                true,
            )
            .await
            .unwrap();

        let query = vectors.value(0);
        let k = 100;

        let result = dataset
            .scan()
            .nearest("vector", &query, k)
            .unwrap()
            .nprobs(nlist)
            .with_row_id()
            .try_into_batch()
            .await
            .unwrap();
        let row_ids = result[ROW_ID]
            .as_primitive::<UInt64Type>()
            .values()
            .to_vec();
        let dists = result[DIST_COL]
            .as_primitive::<Float32Type>()
            .values()
            .to_vec();
        let results = dists
            .into_iter()
            .zip(row_ids.clone().into_iter())
            .collect::<Vec<_>>();
        let row_ids = row_ids.into_iter().collect::<HashSet<_>>();

        let gt = multivec_ground_truth(&vectors, &query, k, params.metric_type);
        let gt_set = gt.iter().map(|r| r.1).collect::<HashSet<_>>();

        let recall = row_ids.intersection(&gt_set).count() as f32 / 10.0;
        assert!(
            recall >= recall_requirement,
            "recall: {}\n results: {:?}\n\ngt: {:?}",
            recall,
            results,
            gt
        );
    }

    #[rstest]
    #[tokio::test]
    async fn test_index_stats(
        #[values(
            (VectorIndexParams::ivf_flat(4, DistanceType::Hamming), IndexType::IvfFlat),
            (VectorIndexParams::ivf_pq(4, 8, 8, DistanceType::L2, 10), IndexType::IvfPq),
            (VectorIndexParams::with_ivf_hnsw_sq_params(
                DistanceType::Cosine,
                IvfBuildParams::new(4),
                Default::default(),
                Default::default()
            ), IndexType::IvfHnswSq),
        )]
        index: (VectorIndexParams, IndexType),
    ) {
        let (params, index_type) = index;
        let test_dir = tempdir().unwrap();
        let test_uri = test_dir.path().to_str().unwrap();

        let nlist = 4;
        let (mut dataset, _) = match params.metric_type {
            DistanceType::Hamming => generate_test_dataset::<UInt8Type>(test_uri, 0..2).await,
            _ => generate_test_dataset::<Float32Type>(test_uri, 0.0..1.0).await,
        };
        dataset
            .create_index(
                &["vector"],
                IndexType::Vector,
                Some("test_index".to_owned()),
                &params,
                true,
            )
            .await
            .unwrap();

        let stats = dataset.index_statistics("test_index").await.unwrap();
        let stats: serde_json::Value = serde_json::from_str(stats.as_str()).unwrap();

        assert_eq!(
            stats["index_type"].as_str().unwrap(),
            index_type.to_string()
        );
        for index in stats["indices"].as_array().unwrap() {
            assert_eq!(
                index["index_type"].as_str().unwrap(),
                index_type.to_string()
            );
            assert_eq!(
                index["num_partitions"].as_number().unwrap(),
                &serde_json::Number::from(nlist)
            );

            let sub_index = match index_type {
                IndexType::IvfHnswPq | IndexType::IvfHnswSq => "HNSW",
                IndexType::IvfPq => "PQ",
                _ => "FLAT",
            };
            assert_eq!(
                index["sub_index"]["index_type"].as_str().unwrap(),
                sub_index
            );
        }
    }

    #[tokio::test]
    async fn test_index_stats_empty_partition() {
        let test_dir = tempdir().unwrap();
        let test_uri = test_dir.path().to_str().unwrap();

        let nlist = 1000;
        let (mut dataset, _) = generate_test_dataset::<Float32Type>(test_uri, 0.0..1.0).await;

        let ivf_params = IvfBuildParams::new(nlist);
        let sq_params = SQBuildParams::default();
        let hnsw_params = HnswBuildParams::default();
        let params = VectorIndexParams::with_ivf_hnsw_sq_params(
            DistanceType::L2,
            ivf_params,
            hnsw_params,
            sq_params,
        );

        dataset
            .create_index(
                &["vector"],
                IndexType::Vector,
                Some("test_index".to_owned()),
                &params,
                true,
            )
            .await
            .unwrap();

        let stats = dataset.index_statistics("test_index").await.unwrap();
        let stats: serde_json::Value = serde_json::from_str(stats.as_str()).unwrap();

        assert_eq!(stats["index_type"].as_str().unwrap(), "IVF_HNSW_SQ");
        for index in stats["indices"].as_array().unwrap() {
            assert_eq!(index["index_type"].as_str().unwrap(), "IVF_HNSW_SQ");
            assert_eq!(
                index["num_partitions"].as_number().unwrap(),
                &serde_json::Number::from(nlist)
            );
            assert_eq!(index["sub_index"]["index_type"].as_str().unwrap(), "HNSW");
        }
    }

    async fn test_distance_range(params: Option<VectorIndexParams>, nlist: usize) {
        match params.as_ref().map_or(DistanceType::L2, |p| p.metric_type) {
            DistanceType::Hamming => {
                test_distance_range_impl::<UInt8Type>(params, nlist, 0..255).await;
            }
            _ => {
                test_distance_range_impl::<Float32Type>(params, nlist, 0.0..1.0).await;
            }
        }
    }

    async fn test_distance_range_impl<T: ArrowPrimitiveType>(
        params: Option<VectorIndexParams>,
        nlist: usize,
        range: Range<T::Native>,
    ) where
        T::Native: SampleUniform,
    {
        let test_dir = tempdir().unwrap();
        let test_uri = test_dir.path().to_str().unwrap();
        let (mut dataset, vectors) = generate_test_dataset::<T>(test_uri, range).await;

        let vector_column = "vector";
        let dist_type = params.as_ref().map_or(DistanceType::L2, |p| p.metric_type);
        if let Some(params) = params {
            dataset
                .create_index(&[vector_column], IndexType::Vector, None, &params, true)
                .await
                .unwrap();
        }

        let query = vectors.value(0);
        let k = 10;
        let result = dataset
            .scan()
            .nearest(vector_column, query.as_primitive::<T>(), k)
            .unwrap()
            .nprobs(nlist)
            .with_row_id()
            .try_into_batch()
            .await
            .unwrap();
        assert_eq!(result.num_rows(), k);
        let row_ids = result[ROW_ID].as_primitive::<UInt64Type>().values();
        let dists = result[DIST_COL].as_primitive::<Float32Type>().values();

        let part_idx = k / 2;
        let part_dist = dists[part_idx];

        let left_res = dataset
            .scan()
            .nearest(vector_column, query.as_primitive::<T>(), part_idx)
            .unwrap()
            .nprobs(nlist)
            .with_row_id()
            .distance_range(None, Some(part_dist))
            .try_into_batch()
            .await
            .unwrap();
        let right_res = dataset
            .scan()
            .nearest(vector_column, query.as_primitive::<T>(), k - part_idx)
            .unwrap()
            .nprobs(nlist)
            .with_row_id()
            .distance_range(Some(part_dist), None)
            .try_into_batch()
            .await
            .unwrap();
        // don't verify the number of results and row ids for hamming distance,
        // because there are many vectors with the same distance
        if dist_type != DistanceType::Hamming {
            assert_eq!(left_res.num_rows(), part_idx);
            assert_eq!(right_res.num_rows(), k - part_idx);
            let left_row_ids = left_res[ROW_ID].as_primitive::<UInt64Type>().values();
            let right_row_ids = right_res[ROW_ID].as_primitive::<UInt64Type>().values();
            row_ids.iter().enumerate().for_each(|(i, id)| {
                if i < part_idx {
                    assert_eq!(left_row_ids[i], *id);
                } else {
                    assert_eq!(right_row_ids[i - part_idx], *id, "{:?}", right_row_ids);
                }
            });
        }
        let left_dists = left_res[DIST_COL].as_primitive::<Float32Type>().values();
        let right_dists = right_res[DIST_COL].as_primitive::<Float32Type>().values();
        left_dists.iter().for_each(|d| {
            assert!(d < &part_dist);
        });
        right_dists.iter().for_each(|d| {
            assert!(d >= &part_dist);
        });

        let exclude_last_res = dataset
            .scan()
            .nearest(vector_column, query.as_primitive::<T>(), k)
            .unwrap()
            .nprobs(nlist)
            .with_row_id()
            .distance_range(dists.first().copied(), dists.last().copied())
            .try_into_batch()
            .await
            .unwrap();
        if dist_type != DistanceType::Hamming {
            assert_eq!(exclude_last_res.num_rows(), k - 1);
            let res_row_ids = exclude_last_res[ROW_ID]
                .as_primitive::<UInt64Type>()
                .values();
            row_ids.iter().enumerate().for_each(|(i, id)| {
                if i < k - 1 {
                    assert_eq!(res_row_ids[i], *id);
                }
            });
        }
        let res_dists = exclude_last_res[DIST_COL]
            .as_primitive::<Float32Type>()
            .values();
        res_dists.iter().for_each(|d| {
            assert_ge!(*d, dists[0]);
            assert_lt!(*d, dists[k - 1]);
        });
    }
}<|MERGE_RESOLUTION|>--- conflicted
+++ resolved
@@ -841,13 +841,10 @@
     ) {
         let params = VectorIndexParams::ivf_flat(nlist, distance_type);
         test_index(params.clone(), nlist, recall_requirement).await;
-<<<<<<< HEAD
         if distance_type == DistanceType::Cosine {
             test_index_multivec(params.clone(), nlist, recall_requirement).await;
         }
-=======
         test_distance_range(Some(params.clone()), nlist).await;
->>>>>>> f621115b
         test_remap(params, nlist).await;
     }
 
@@ -865,13 +862,10 @@
         let pq_params = PQBuildParams::default();
         let params = VectorIndexParams::with_ivf_pq_params(distance_type, ivf_params, pq_params);
         test_index(params.clone(), nlist, recall_requirement).await;
-<<<<<<< HEAD
         if distance_type == DistanceType::Cosine {
             test_index_multivec(params.clone(), nlist, recall_requirement).await;
         }
-=======
         test_distance_range(Some(params.clone()), nlist).await;
->>>>>>> f621115b
         test_remap(params, nlist).await;
     }
 
@@ -891,13 +885,10 @@
             .version(crate::index::vector::IndexFileVersion::V3)
             .clone();
         test_index(params.clone(), nlist, recall_requirement).await;
-<<<<<<< HEAD
         if distance_type == DistanceType::Cosine {
             test_index_multivec(params.clone(), nlist, recall_requirement).await;
         }
-=======
         test_distance_range(Some(params.clone()), nlist).await;
->>>>>>> f621115b
         test_remap(params, nlist).await;
     }
 
