--- conflicted
+++ resolved
@@ -640,10 +640,7 @@
 
     use crate::dataset::optimize::{compact_files, CompactionOptions};
     use crate::dataset::UpdateBuilder;
-<<<<<<< HEAD
     use crate::index::vector::ivf::AVG_LOSS_RETRAIN_THRESHOLD;
-=======
->>>>>>> f85787dc
     use crate::index::DatasetIndexInternalExt;
     use crate::{index::vector::VectorIndexParams, Dataset};
 
