--- conflicted
+++ resolved
@@ -626,9 +626,6 @@
     use itertools::Itertools;
     use lance_arrow::FixedSizeListArrayExt;
 
-<<<<<<< HEAD
-    use lance_core::{cache::LanceCache, Result, ROW_ID};
-=======
     use crate::dataset::{InsertBuilder, UpdateBuilder, WriteMode, WriteParams};
     use crate::index::DatasetIndexInternalExt;
     use crate::utils::test::copy_test_data_to_tmp;
@@ -639,7 +636,6 @@
     use crate::{index::vector::VectorIndexParams, Dataset};
     use lance_core::cache::LanceCache;
     use lance_core::{Result, ROW_ID};
->>>>>>> 1afdf3fd
     use lance_encoding::decoder::DecoderPlugins;
     use lance_file::v2::{
         reader::{FileReader, FileReaderOptions},
