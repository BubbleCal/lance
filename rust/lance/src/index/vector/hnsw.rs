// SPDX-License-Identifier: Apache-2.0
// SPDX-FileCopyrightText: Copyright The Lance Authors

use std::{
    any::Any,
    collections::HashMap,
    fmt::{Debug, Formatter},
    sync::Arc,
};

use arrow_array::{Float32Array, RecordBatch, UInt64Array};
use async_trait::async_trait;
use lance_core::{datatypes::Schema, Error, Result};
use lance_file::reader::FileReader;
use lance_index::{
    vector::{
        graph::{VectorStorage, NEIGHBORS_FIELD},
        hnsw::{HnswMetadata, HNSW, VECTOR_ID_FIELD},
        ivf::storage::IVF_PARTITION_KEY,
<<<<<<< HEAD
        quantizer::{IvfQuantizationStorage, Quantization, Quantizer},
        Query, DIST_COL,
=======
        quantizer::{IvfQuantizationStorage, Quantization},
        Query,
>>>>>>> 444328eb
    },
    Index, IndexType,
};
use lance_io::traits::Reader;
use lance_linalg::distance::DistanceType;
use lance_table::format::SelfDescribingFileReader;
use roaring::RoaringBitmap;
use serde_json::json;
use snafu::{location, Location};
use tracing::instrument;

#[cfg(feature = "opq")]
use super::opq::train_opq;
use super::VectorIndex;
use crate::index::prefilter::PreFilter;
use crate::RESULT_SCHEMA;

pub mod builder;

#[derive(Clone)]
pub(crate) struct HNSWIndexOptions {
    pub use_residual: bool,
}

#[derive(Clone)]
pub(crate) struct HNSWIndex<Q: Quantization> {
    hnsw: HNSW,

    // TODO: move these into IVFIndex after the refactor is complete
    partition_storage: IvfQuantizationStorage<Q>,
    partition_metadata: Option<Vec<HnswMetadata>>,

    options: HNSWIndexOptions,
}

impl<Q: Quantization> Debug for HNSWIndex<Q> {
    fn fmt(&self, f: &mut Formatter<'_>) -> std::fmt::Result {
        self.hnsw.fmt(f)
    }
}

impl<Q: Quantization> HNSWIndex<Q> {
    pub async fn try_new(
        hnsw: HNSW,
        reader: Arc<dyn Reader>,
        aux_reader: Arc<dyn Reader>,
        options: HNSWIndexOptions,
    ) -> Result<Self> {
        let reader = FileReader::try_new_self_described_from_reader(reader.clone(), None).await?;

        let partition_metadata = match reader.schema().metadata.get(IVF_PARTITION_KEY) {
            Some(json) => {
                let metadata: Vec<HnswMetadata> = serde_json::from_str(json)?;
                Some(metadata)
            }
            None => None,
        };

        let ivf_store = IvfQuantizationStorage::open(aux_reader).await?;
        Ok(Self {
            hnsw,
            partition_storage: ivf_store,
            partition_metadata,
            options,
        })
    }

    pub fn quantizer(&self) -> &Quantizer {
        self.partition_storage.quantizer()
    }

    pub fn metadata(&self) -> HnswMetadata {
        self.partition_metadata.as_ref().unwrap()[0].clone()
    }

    fn get_partition_metadata(&self, partition_id: usize) -> Result<HnswMetadata> {
        match self.partition_metadata {
            Some(ref metadata) => Ok(metadata[partition_id].clone()),
            None => Err(Error::Index {
                message: "No partition metadata found".to_string(),
                location: location!(),
            }),
        }
    }
}

#[async_trait]
impl<Q: Quantization + Send + Sync + 'static> Index for HNSWIndex<Q> {
    /// Cast to [Any].
    fn as_any(&self) -> &dyn Any {
        self
    }

    /// Cast to [Index]
    fn as_index(self: Arc<Self>) -> Arc<dyn Index> {
        self
    }

    /// Retrieve index statistics as a JSON Value
    fn statistics(&self) -> Result<serde_json::Value> {
        Ok(json!({
            "index_type": "HNSW",
            "distance_type": self.metric_type().to_string(),
        }))
    }

    /// Get the type of the index
    fn index_type(&self) -> IndexType {
        IndexType::Vector
    }

    /// Read through the index and determine which fragment ids are covered by the index
    ///
    /// This is a kind of slow operation.  It's better to use the fragment_bitmap.  This
    /// only exists for cases where the fragment_bitmap has become corrupted or missing.
    async fn calculate_included_frags(&self) -> Result<RoaringBitmap> {
        unimplemented!()
    }
}

#[async_trait]
impl<Q: Quantization + Send + Sync + 'static> VectorIndex for HNSWIndex<Q> {
    #[instrument(level = "debug", skip_all, name = "HNSWIndex::search")]
    async fn search(&self, query: &Query, pre_filter: Arc<PreFilter>) -> Result<RecordBatch> {
        let schema = RESULT_SCHEMA.clone();

        if self.hnsw.is_empty() {
            return Ok(RecordBatch::new_empty(schema));
        }
        let row_ids = self.hnsw.storage().row_ids();
        let bitmap = if pre_filter.is_empty() {
            None
        } else {
            pre_filter.wait_for_ready().await?;

            let indices = pre_filter.filter_row_ids(row_ids);
            Some(
                RoaringBitmap::from_sorted_iter(indices.into_iter().map(|i| i as u32)).map_err(
                    |e| Error::Index {
                        message: format!("Error creating RoaringBitmap: {}", e),
                        location: location!(),
                    },
                )?,
            )
        };

        let refine_factor = query.refine_factor.unwrap_or(1) as usize;
        let k = query.k * refine_factor;
        let ef = query.ef.unwrap_or(k + k / 2);
        if ef < k {
            return Err(Error::Index {
                message: "ef must be greater than or equal to k".to_string(),
                location: location!(),
            });
        }

        let results = self.hnsw.search(query.key.clone(), k, ef, bitmap)?;

        let row_ids = UInt64Array::from_iter_values(results.iter().map(|x| row_ids[x.id as usize]));
        let distances = Arc::new(Float32Array::from_iter_values(
            results.iter().map(|x| x.dist.0),
        ));

        Ok(RecordBatch::try_new(
            schema,
            vec![distances, Arc::new(row_ids)],
        )?)
    }

    fn is_loadable(&self) -> bool {
        true
    }

    fn use_residual(&self) -> bool {
        self.options.use_residual
    }

    fn check_can_remap(&self) -> Result<()> {
        Ok(())
    }

    async fn load(
        &self,
        reader: Arc<dyn Reader>,
        _offset: usize,
        _length: usize,
    ) -> Result<Box<dyn VectorIndex>> {
        let schema = Schema::try_from(&arrow_schema::Schema::new(vec![
            NEIGHBORS_FIELD.clone(),
            VECTOR_ID_FIELD.clone(),
        ]))?;

        let reader = FileReader::try_new_from_reader(
            reader.path(),
            reader.clone(),
            None,
            schema,
            0,
            0,
            2,
            None,
        )
        .await?;

        let hnsw = HNSW::load(
            &reader,
            Arc::new(self.partition_storage.load_partition(0).await?),
        )
        .await?;

        Ok(Box::new(Self {
            hnsw,
            partition_storage: self.partition_storage.clone(),
            partition_metadata: self.partition_metadata.clone(),
            options: self.options.clone(),
        }))
    }

    async fn load_partition(
        &self,
        reader: Arc<dyn Reader>,
        offset: usize,
        length: usize,
        partition_id: usize,
    ) -> Result<Box<dyn VectorIndex>> {
        let reader = FileReader::try_new_self_described_from_reader(reader, None).await?;

        let metadata = self.get_partition_metadata(partition_id)?;
        let hnsw = HNSW::load_partition(
            &reader,
            offset..offset + length,
            self.metric_type(),
            Arc::new(self.partition_storage.load_partition(partition_id).await?),
            metadata,
        )
        .await?;

        Ok(Box::new(Self {
            hnsw,
            partition_storage: self.partition_storage.clone(),
            partition_metadata: self.partition_metadata.clone(),
            options: self.options.clone(),
        }))
    }

    fn storage(&self) -> &dyn VectorStorage {
        self.hnsw.storage()
    }

    fn remap(&mut self, _mapping: &HashMap<u64, Option<u64>>) -> Result<()> {
        Err(Error::Index {
            message: "Remapping HNSW in this way not supported".to_string(),
            location: location!(),
        })
    }

    fn metric_type(&self) -> DistanceType {
        self.hnsw.distance_type()
    }
}<|MERGE_RESOLUTION|>--- conflicted
+++ resolved
@@ -12,18 +12,14 @@
 use async_trait::async_trait;
 use lance_core::{datatypes::Schema, Error, Result};
 use lance_file::reader::FileReader;
+use lance_index::vector::quantizer::Quantizer;
 use lance_index::{
     vector::{
         graph::{VectorStorage, NEIGHBORS_FIELD},
         hnsw::{HnswMetadata, HNSW, VECTOR_ID_FIELD},
         ivf::storage::IVF_PARTITION_KEY,
-<<<<<<< HEAD
-        quantizer::{IvfQuantizationStorage, Quantization, Quantizer},
-        Query, DIST_COL,
-=======
         quantizer::{IvfQuantizationStorage, Quantization},
         Query,
->>>>>>> 444328eb
     },
     Index, IndexType,
 };
