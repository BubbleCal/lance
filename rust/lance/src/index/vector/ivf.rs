--- conflicted
+++ resolved
@@ -2207,14 +2207,6 @@
         );
     }
 
-<<<<<<< HEAD
-    fn ground_truth(
-        mat: &MatrixView<Float32Type>,
-        query: &[f32],
-        k: usize,
-        distance_type: DistanceType,
-    ) -> Vec<(f32, u32)> {
-=======
     #[tokio::test]
     async fn test_create_ivf_pq_with_invalid_num_sub_vectors() {
         let test_dir = tempdir().unwrap();
@@ -2258,8 +2250,12 @@
         }
     }
 
-    fn ground_truth(mat: &MatrixView<Float32Type>, query: &[f32], k: usize) -> HashSet<u32> {
->>>>>>> 5c774258
+    fn ground_truth(
+        mat: &MatrixView<Float32Type>,
+        query: &[f32],
+        k: usize,
+        distance_type: DistanceType,
+    ) -> HashSet<u32> {
         let mut dists = vec![];
         for i in 0..mat.num_rows() {
             let dist = distance_type.func()(query, mat.row_ref(i).unwrap());
