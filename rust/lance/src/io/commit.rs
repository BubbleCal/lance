--- conflicted
+++ resolved
@@ -37,11 +37,7 @@
 use lance_table::io::commit::{
     CommitConfig, CommitError, CommitHandler, ManifestLocation, ManifestNamingScheme,
 };
-<<<<<<< HEAD
-use rand::Rng;
-=======
 use rand::{rng, Rng};
->>>>>>> eac00f69
 use snafu::location;
 
 use futures::future::Either;
@@ -565,11 +561,7 @@
     let mut backoff = Backoff::default();
     while backoff.attempt() < commit_config.num_retries {
         // Pick a random u64 with the highest bit set to indicate it is detached
-<<<<<<< HEAD
-        let random_version = rand::rng().random::<u64>() | DETACHED_VERSION_MASK;
-=======
         let random_version = rng().random::<u64>() | DETACHED_VERSION_MASK;
->>>>>>> eac00f69
 
         let (mut manifest, mut indices) = match transaction.operation {
             Operation::Restore { version } => {
