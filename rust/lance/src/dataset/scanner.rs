--- conflicted
+++ resolved
@@ -5285,11 +5285,7 @@
                             ..Default::default()
                         }),
                     ],
-<<<<<<< HEAD
-                    index_version: crate::index::vector::IndexVersion::Legacy,
-=======
                     version: crate::index::vector::IndexFileVersion::Legacy,
->>>>>>> 71f323ac
                 },
                 false,
             )
