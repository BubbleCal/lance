// SPDX-License-Identifier: Apache-2.0
// SPDX-FileCopyrightText: Copyright The Lance Authors

use std::collections::HashMap;
use std::ops::Range;
use std::pin::Pin;
use std::sync::Arc;
use std::task::{Context, Poll};

use arrow_array::{
    Array, ArrowPrimitiveType, Float32Array, Int64Array, PrimitiveArray, RecordBatch,
};
use arrow_schema::{DataType, Field as ArrowField, Schema as ArrowSchema, SchemaRef, SortOptions};
use arrow_select::concat::concat_batches;
use async_recursion::async_recursion;
use datafusion::common::SchemaExt;
use datafusion::functions_aggregate;
use datafusion::functions_aggregate::count::count_udaf;
use datafusion::logical_expr::Expr;
use datafusion::physical_expr::PhysicalSortExpr;
use datafusion::physical_plan::coalesce_batches::CoalesceBatchesExec;
use datafusion::physical_plan::empty::EmptyExec;
use datafusion::physical_plan::expressions;
use datafusion::physical_plan::projection::ProjectionExec as DFProjectionExec;
use datafusion::physical_plan::sorts::sort::SortExec;
use datafusion::physical_plan::{
    aggregates::{AggregateExec, AggregateMode, PhysicalGroupBy},
    display::DisplayableExecutionPlan,
    expressions::Literal,
    filter::FilterExec,
    limit::GlobalLimitExec,
    repartition::RepartitionExec,
    union::UnionExec,
    ExecutionPlan, SendableRecordBatchStream,
};
use datafusion::scalar::ScalarValue;
use datafusion_physical_expr::aggregate::AggregateExprBuilder;
use datafusion_physical_expr::{Partitioning, PhysicalExpr};
use futures::stream::{Stream, StreamExt};
use futures::TryStreamExt;
use lance_arrow::floats::{coerce_float_vector, FloatType};
use lance_arrow::DataTypeExt;
use lance_core::datatypes::{Field, OnMissing, Projection};
use lance_core::utils::tokio::get_num_compute_intensive_cpus;
use lance_core::{ROW_ADDR, ROW_ADDR_FIELD, ROW_ID, ROW_ID_FIELD};
use lance_datafusion::exec::{execute_plan, LanceExecutionOptions};
use lance_datafusion::projection::ProjectionPlan;
use lance_index::scalar::expression::PlannerIndexExt;
use lance_index::scalar::inverted::{FTS_SCHEMA, SCORE_COL};
use lance_index::scalar::{FullTextSearchQuery, ScalarIndexType};
use lance_index::vector::{Query, DIST_COL};
use lance_index::{scalar::expression::ScalarIndexExpr, DatasetIndexExt};
use lance_io::stream::RecordBatchStream;
use lance_linalg::distance::MetricType;
use lance_table::format::{Fragment, Index};
use roaring::RoaringBitmap;
use tracing::{info_span, instrument, Span};

use super::Dataset;
use crate::datatypes::Schema;
use crate::index::scalar::detect_scalar_index_type;
use crate::index::vector::utils::{get_vector_dim, get_vector_type};
use crate::index::DatasetIndexInternalExt;
use crate::io::exec::fts::{FlatFtsExec, FtsExec};
use crate::io::exec::scalar_index::{MaterializeIndexExec, ScalarIndexExec};
use crate::io::exec::{get_physical_optimizer, LanceScanConfig};
use crate::io::exec::{
    knn::new_knn_exec, project, AddRowAddrExec, FilterPlan, KNNVectorDistanceExec,
    LancePushdownScanExec, LanceScanExec, Planner, PreFilterSource, ScanConfig, TakeExec,
};
use crate::{Error, Result};
use snafu::{location, Location};

#[cfg(feature = "substrait")]
use lance_datafusion::substrait::parse_substrait;

pub(crate) const BATCH_SIZE_FALLBACK: usize = 8192;
// For backwards compatibility / historical reasons we re-calculate the default batch size
// on each call
pub fn get_default_batch_size() -> Option<usize> {
    std::env::var("LANCE_DEFAULT_BATCH_SIZE")
        .map(|val| Some(val.parse().unwrap()))
        .unwrap_or(None)
}

pub const LEGACY_DEFAULT_FRAGMENT_READAHEAD: usize = 4;
lazy_static::lazy_static! {
    pub static ref DEFAULT_FRAGMENT_READAHEAD: Option<usize> = std::env::var("LANCE_DEFAULT_FRAGMENT_READAHEAD")
        .map(|val| Some(val.parse().unwrap())).unwrap_or(None);
}

// We want to support ~256 concurrent reads to maximize throughput on cloud storage systems
// Our typical page size is 8MiB (though not all reads are this large yet due to offset buffers, validity buffers, etc.)
// So we want to support 256 * 8MiB ~= 2GiB of queued reads
lazy_static::lazy_static! {
    pub static ref DEFAULT_IO_BUFFER_SIZE: u64 = std::env::var("LANCE_DEFAULT_IO_BUFFER_SIZE")
        .map(|val| val.parse().unwrap()).unwrap_or(2 * 1024 * 1024 * 1024);
}

/// Defines an ordering for a single column
///
/// Floats are sorted using the IEEE 754 total ordering
/// Strings are sorted using UTF-8 lexicographic order (i.e. we sort the binary)
pub struct ColumnOrdering {
    pub ascending: bool,
    pub nulls_first: bool,
    pub column_name: String,
}

impl ColumnOrdering {
    pub fn asc_nulls_first(column_name: String) -> Self {
        Self {
            ascending: true,
            nulls_first: true,
            column_name,
        }
    }

    pub fn asc_nulls_last(column_name: String) -> Self {
        Self {
            ascending: true,
            nulls_first: false,
            column_name,
        }
    }

    pub fn desc_nulls_first(column_name: String) -> Self {
        Self {
            ascending: false,
            nulls_first: true,
            column_name,
        }
    }

    pub fn desc_nulls_last(column_name: String) -> Self {
        Self {
            ascending: false,
            nulls_first: false,
            column_name,
        }
    }
}

/// Materialization style for the scanner
///
/// This only affects columns that are not used in a filter
///
/// Early materialization will fetch the entire column and throw
/// away the rows that are not needed.  This fetches more data but
/// uses fewer I/O requests.
///
/// Late materialization will only fetch the rows that are needed.
/// This fetches less data but uses more I/O requests.
///
/// This parameter only affects scans.  Vector search and full text search
/// always use late materialization.
pub enum MaterializationStyle {
    /// Heuristic-based materialization style
    ///
    /// The default approach depends on the type of object storage.  For
    /// cloud storage (e.g. S3, GCS, etc.) we only use late materialization
    /// for columns that are more than 1000 bytes in size.
    ///
    /// For local storage we use late materialization for columns that are
    /// more than 10 bytes in size.
    ///
    /// These values are based on experimentation and the assumption that a
    /// filter will be selecting ~0.1% of the rows in a column.
    Heuristic,
    /// All columns will be fetched with late materialization where possible
    AllLate,
    /// All columns will be fetched with early materialization where possible
    AllEarly,
    /// All columns will be fetched with late materialization except for the specified columns
    AllEarlyExcept(Vec<u32>),
}

impl MaterializationStyle {
    pub fn all_early_except(columns: &[impl AsRef<str>], schema: &Schema) -> Result<Self> {
        let field_ids = schema
            .project(columns)?
            .field_ids()
            .into_iter()
            .map(|id| id as u32)
            .collect();
        Ok(Self::AllEarlyExcept(field_ids))
    }
}

/// Filter for filtering rows
pub enum LanceFilter {
    /// The filter is an SQL string
    Sql(String),
    /// The filter is a Substrait expression
    Substrait(Vec<u8>),
    /// The filter is a Datafusion expression
    Datafusion(Expr),
}

impl LanceFilter {
    /// Converts the filter to a Datafusion expression
    ///
    /// The schema for this conversion should be the full schema available to
    /// the filter (`full_schema`).  However, due to a limitation in the way
    /// we do Substrait conversion today we can only do Substrait conversion with
    /// the dataset schema (`dataset_schema`).  This means that Substrait will
    /// not be able to access columns that are not in the dataset schema (e.g.
    /// _rowid, _rowaddr, etc.)
    #[allow(unused)]
    #[instrument(level = "trace", name = "filter_to_df", skip_all)]
    pub fn to_datafusion(&self, dataset_schema: &Schema, full_schema: &Schema) -> Result<Expr> {
        match self {
            Self::Sql(sql) => {
                let schema = Arc::new(ArrowSchema::from(full_schema));
                let planner = Planner::new(schema);
                let filter = planner.parse_filter(sql)?;
                planner.optimize_expr(filter)
            }
            #[cfg(feature = "substrait")]
            Self::Substrait(expr) => {
                use futures::FutureExt;

                let schema = Arc::new(ArrowSchema::from(dataset_schema));
                let expr = parse_substrait(expr, schema.clone())
                    .now_or_never()
                    .expect("could not parse the Substrait filter in a synchronous fashion")?;
                let planner = Planner::new(schema);
                planner.optimize_expr(expr)
            }
            #[cfg(not(feature = "substrait"))]
            Self::Substrait(_) => {
                panic!("Substrait filter is not supported in this build");
            }
            Self::Datafusion(expr) => Ok(expr.clone()),
        }
    }
}

/// Dataset Scanner
///
/// ```rust,ignore
/// let dataset = Dataset::open(uri).await.unwrap();
/// let stream = dataset.scan()
///     .project(&["col", "col2.subfield"]).unwrap()
///     .limit(10)
///     .into_stream();
/// stream
///   .map(|batch| batch.num_rows())
///   .buffered(16)
///   .sum()
/// ```
pub struct Scanner {
    dataset: Arc<Dataset>,

    projection_plan: ProjectionPlan,

    /// If true then the filter will be applied before an index scan
    prefilter: bool,

    /// Materialization style controls when columns are fetched
    materialization_style: MaterializationStyle,

    /// Optional filter expression.
    filter: Option<LanceFilter>,

    /// Optional full text search query
    full_text_query: Option<FullTextSearchQuery>,

    /// The batch size controls the maximum size of rows to return for each read.
    batch_size: Option<usize>,

    /// Number of batches to prefetch
    batch_readahead: usize,

    /// Number of fragments to read concurrently
    fragment_readahead: Option<usize>,

    /// Number of bytes to allow to queue up in the I/O buffer
    io_buffer_size: Option<u64>,

    limit: Option<i64>,
    offset: Option<i64>,

    /// If Some then results will be ordered by the provided ordering
    ///
    /// If there are multiple columns the the results will first be ordered
    /// by the first column.  Then, any values whose first column is equal
    /// will be sorted by the next column, and so on.
    ///
    /// If this is Some then the value of `ordered` is ignored.  The scan
    /// will always be unordered since we are just going to reorder it anyways.
    ordering: Option<Vec<ColumnOrdering>>,

    nearest: Option<Query>,

    /// If false, do not use any scalar indices for the scan
    ///
    /// This can be used to pick a more efficient plan for certain queries where
    /// scalar indices do not work well (though we should also improve our planning
    /// to handle this better in the future as well)
    use_scalar_index: bool,

    /// Scan the dataset with a meta column: "_rowid"
    with_row_id: bool,

    /// Scan the dataset with a meta column: "_rowaddr"
    with_row_address: bool,

    /// Whether to use statistics to optimize the scan (default: true)
    ///
    /// This is used for debugging or benchmarking purposes.
    use_stats: bool,

    /// Whether to scan in deterministic order (default: true)
    ///
    /// This field is ignored if `ordering` is defined
    ordered: bool,

    /// If set, this scanner serves only these fragments.
    fragments: Option<Vec<Fragment>>,

    /// Only search the data being indexed (weak consistency search).
    ///
    /// Default value is false.
    ///
    /// This is essentially a weak consistency search. Users can run index or optimize index
    /// to make the index catch up with the latest data.
    fast_search: bool,
}

fn escape_column_name(name: &str) -> String {
    name.split('.')
        .map(|s| format!("`{}`", s))
        .collect::<Vec<_>>()
        .join(".")
}

impl Scanner {
    pub fn new(dataset: Arc<Dataset>) -> Self {
        // By default, we only scan the local schema
        let projection_plan = ProjectionPlan::new_empty(
            Arc::new(dataset.local_schema().clone()),
            /*load_blobs= */ false,
        );
        Self {
            dataset,
            projection_plan,
            prefilter: false,
            materialization_style: MaterializationStyle::Heuristic,
            filter: None,
            full_text_query: None,
            batch_size: None,
            batch_readahead: get_num_compute_intensive_cpus(),
            fragment_readahead: None,
            io_buffer_size: None,
            limit: None,
            offset: None,
            ordering: None,
            nearest: None,
            use_stats: true,
            with_row_id: false,
            with_row_address: false,
            ordered: true,
            fragments: None,
            fast_search: false,
            use_scalar_index: true,
        }
    }

    pub fn from_fragment(dataset: Arc<Dataset>, fragment: Fragment) -> Self {
        Self {
            fragments: Some(vec![fragment]),
            ..Self::new(dataset)
        }
    }

    /// Set which fragments should be scanned.
    ///
    /// If scan_in_order is set to true, the fragments will be scanned in the order of the vector.
    pub fn with_fragments(&mut self, fragments: Vec<Fragment>) -> &mut Self {
        self.fragments = Some(fragments);
        self
    }

    fn get_batch_size(&self) -> usize {
        // Default batch size to be large enough so that a i32 column can be
        // read in a single range request. For the object store default of
        // 64KB, this is 16K rows. For local file systems, the default block size
        // is just 4K, which would mean only 1K rows, which might be a little small.
        // So we use a default minimum of 8K rows.
        get_default_batch_size().unwrap_or_else(|| {
            self.batch_size.unwrap_or_else(|| {
                std::cmp::max(
                    self.dataset.object_store().block_size() / 4,
                    BATCH_SIZE_FALLBACK,
                )
            })
        })
    }

    fn ensure_not_fragment_scan(&self) -> Result<()> {
        if self.is_fragment_scan() {
            Err(Error::io(
                "This operation is not supported for fragment scan".to_string(),
                location!(),
            ))
        } else {
            Ok(())
        }
    }

    fn is_fragment_scan(&self) -> bool {
        self.fragments.is_some()
    }

    /// Projection.
    ///
    /// Only select the specified columns. If not specified, all columns will be scanned.
    pub fn project<T: AsRef<str>>(&mut self, columns: &[T]) -> Result<&mut Self> {
        self.project_with_transform(
            &columns
                .iter()
                .map(|c| (c.as_ref(), escape_column_name(c.as_ref())))
                .collect::<Vec<_>>(),
        )
    }

    /// Projection with transform
    ///
    /// Only select the specified columns with the given transform.
    pub fn project_with_transform(
        &mut self,
        columns: &[(impl AsRef<str>, impl AsRef<str>)],
    ) -> Result<&mut Self> {
        let base_schema = self.scan_output_schema(self.dataset.schema(), true)?;
        self.projection_plan =
            ProjectionPlan::try_new(&base_schema, columns, /*load_blobs=*/ false)?;
        if self.projection_plan.sibling_schema.is_some() {
            return Err(Error::NotSupported {
                source: "Scanning columns with non-default storage class is not yet supported"
                    .into(),
                location: location!(),
            });
        }
        Ok(self)
    }

    /// Should the filter run before the vector index is applied
    ///
    /// If true then the filter will be applied before the vector index.  This
    /// means the results will be accurate but the overall query may be more expensive.
    ///
    /// If false then the filter will be applied to the nearest results.  This means
    /// you may get back fewer results than you ask for (or none at all) if the closest
    /// results do not match the filter.
    pub fn prefilter(&mut self, should_prefilter: bool) -> &mut Self {
        self.prefilter = should_prefilter;
        self
    }

    /// Set the materialization style for the scan
    ///
    /// This controls when columns are fetched from storage.  The default should work
    /// well for most cases.
    ///
    /// If you know (in advance) a query will return relatively few results (less than
    /// 0.1% of the rows) then you may want to experiment with applying late materialization
    /// to more (or all) columns.
    ///
    /// If you know a query is going to return many rows then you may want to experiment
    /// with applying early materialization to more (or all) columns.
    pub fn materialization_style(&mut self, style: MaterializationStyle) -> &mut Self {
        self.materialization_style = style;
        self
    }

    /// Apply filters
    ///
    /// The filters can be presented as the string, as in WHERE clause in SQL.
    ///
    /// ```rust,ignore
    /// let dataset = Dataset::open(uri).await.unwrap();
    /// let stream = dataset.scan()
    ///     .project(&["col", "col2.subfield"]).unwrap()
    ///     .filter("a > 10 AND b < 200").unwrap()
    ///     .limit(10)
    ///     .into_stream();
    /// ```
    ///
    /// Once the filter is applied, Lance will create an optimized I/O plan for filtering.
    ///
    pub fn filter(&mut self, filter: &str) -> Result<&mut Self> {
        self.filter = Some(LanceFilter::Sql(filter.to_string()));
        Ok(self)
    }

    /// Filter by full text search
    /// The column must be a string column.
    /// The query is a string to search for.
    /// The search is case-insensitive, BM25 scoring is used.
    ///
    /// ```rust,ignore
    /// let dataset = Dataset::open(uri).await.unwrap();
    /// let stream = dataset.scan()
    ///    .project(&["col", "col2.subfield"]).unwrap()
    ///    .full_text_search("col", "query").unwrap()
    ///    .limit(10)
    ///    .into_stream();
    /// ```
    pub fn full_text_search(&mut self, query: FullTextSearchQuery) -> Result<&mut Self> {
        if !query.columns.is_empty() {
            for column in &query.columns {
                if self.dataset.schema().field(column).is_none() {
                    return Err(Error::invalid_input(
                        format!("Column {} not found", column),
                        location!(),
                    ));
                }
            }
        }

        self.full_text_query = Some(query);
        Ok(self)
    }

    /// Set a filter using a Substrait ExtendedExpression message
    ///
    /// The message must contain exactly one expression and that expression
    /// must be a scalar expression whose return type is boolean.
    pub fn filter_substrait(&mut self, filter: &[u8]) -> Result<&mut Self> {
        self.filter = Some(LanceFilter::Substrait(filter.to_vec()));
        Ok(self)
    }

    pub(crate) fn filter_expr(&mut self, filter: Expr) -> &mut Self {
        self.filter = Some(LanceFilter::Datafusion(filter));
        self
    }

    /// Set the batch size.
    pub fn batch_size(&mut self, batch_size: usize) -> &mut Self {
        self.batch_size = Some(batch_size);
        self
    }

    /// Set the I/O buffer size
    ///
    /// This is the amount of RAM that will be reserved for holding I/O received from
    /// storage before it is processed.  This is used to control the amount of memory
    /// used by the scanner.  If the buffer is full then the scanner will block until
    /// the buffer is processed.
    ///
    /// Generally this should scale with the number of concurrent I/O threads.  The
    /// default is 2GiB which comfortably provides enough space for somewhere between
    /// 32 and 256 concurrent I/O threads.
    ///
    /// This value is not a hard cap on the amount of RAM the scanner will use.  Some
    /// space is used for the compute (which can be controlled by the batch size) and
    /// Lance does not keep track of memory after it is returned to the user.
    ///
    /// Currently, if there is a single batch of data which is larger than the io buffer
    /// size then the scanner will deadlock.  This is a known issue and will be fixed in
    /// a future release.
    pub fn io_buffer_size(&mut self, size: u64) -> &mut Self {
        self.io_buffer_size = Some(size);
        self
    }

    /// Set the prefetch size.
    pub fn batch_readahead(&mut self, nbatches: usize) -> &mut Self {
        self.batch_readahead = nbatches;
        self
    }

    /// Set the fragment readahead.
    ///
    /// This is only used if ``scan_in_order`` is set to false.
    pub fn fragment_readahead(&mut self, nfragments: usize) -> &mut Self {
        self.fragment_readahead = Some(nfragments);
        self
    }

    /// Set whether to read data in order (default: true)
    ///
    /// A scan will always read from the disk concurrently.  If this property
    /// is true then a ready batch (a batch that has been read from disk) will
    /// only be returned if it is the next batch in the sequence.  Otherwise,
    /// the batch will be held until the stream catches up.  This means the
    /// sequence is returned in order but there may be slightly less parallelism.
    ///
    /// If this is false, then batches will be returned as soon as they are
    /// available, potentially increasing throughput slightly
    ///
    /// If an ordering is defined (using [Self::order_by]) then the scan will
    /// always scan in parallel and any value set here will be ignored.
    pub fn scan_in_order(&mut self, ordered: bool) -> &mut Self {
        self.ordered = ordered;
        self
    }

    /// Set whether to use scalar index.
    ///
    /// By default, scalar indices will be used to optimize a query if available.
    /// However, in some corner cases, scalar indices may not be the best choice.
    /// This option allows users to disable scalar indices for a query.
    pub fn use_scalar_index(&mut self, use_scalar_index: bool) -> &mut Self {
        self.use_scalar_index = use_scalar_index;
        self
    }

    /// Set limit and offset.
    ///
    /// If offset is set, the first offset rows will be skipped. If limit is set,
    /// only the provided number of rows will be returned. These can be set
    /// independently. For example, setting offset to 10 and limit to None will
    /// skip the first 10 rows and return the rest of the rows in the dataset.
    pub fn limit(&mut self, limit: Option<i64>, offset: Option<i64>) -> Result<&mut Self> {
        if limit.unwrap_or_default() < 0 {
            return Err(Error::invalid_input(
                "Limit must be non-negative".to_string(),
                location!(),
            ));
        }
        if let Some(off) = offset {
            if off < 0 {
                return Err(Error::invalid_input(
                    "Offset must be non-negative".to_string(),
                    location!(),
                ));
            }
        }
        self.limit = limit;
        self.offset = offset;
        Ok(self)
    }

    /// Find k-nearest neighbor within the vector column.
    pub fn nearest<T: ArrowPrimitiveType>(
        &mut self,
        column: &str,
        q: &PrimitiveArray<T>,
        k: usize,
    ) -> Result<&mut Self> {
        if !self.prefilter {
            // We can allow fragment scan if the input to nearest is a prefilter.
            // The fragment scan will be performed by the prefilter.
            self.ensure_not_fragment_scan()?;
        }

        if k == 0 {
            return Err(Error::invalid_input(
                "k must be positive".to_string(),
                location!(),
            ));
        }
        if q.is_empty() {
            return Err(Error::invalid_input(
                "Query vector must have non-zero length".to_string(),
                location!(),
            ));
        }
        // make sure the field exists
        let (_, element_type) = get_vector_type(self.dataset.schema(), column)?;
        let dim = get_vector_dim(self.dataset.schema(), column)?;
        // make sure the query is valid
        if q.len() % dim != 0 {
            return Err(Error::invalid_input(
                format!(
                    "query dim({}) doesn't match the column {} vector dim({})",
                    q.len(),
                    column,
                    dim,
                ),
                location!(),
            ));
        }
        let key = match element_type {
            dt if dt == *q.data_type() => Box::new(q.clone()),
            dt if dt.is_floating() => coerce_float_vector(
                q.as_any().downcast_ref::<Float32Array>().unwrap(),
                FloatType::try_from(&dt)?,
            )?,
            _ => {
                return Err(Error::invalid_input(
                    format!(
                        "Column {} has element type {} and the query vector is {}",
                        column,
                        element_type,
                        q.data_type(),
                    ),
                    location!(),
                ));
            }
        };

        self.nearest = Some(Query {
            column: column.to_string(),
            key: key.into(),
            k,
            nprobes: 1,
            ef: None,
            refine_factor: None,
            metric_type: MetricType::L2,
            use_index: true,
        });
        Ok(self)
    }

    pub fn nprobs(&mut self, n: usize) -> &mut Self {
        if let Some(q) = self.nearest.as_mut() {
            q.nprobes = n;
        }
        self
    }

    pub fn ef(&mut self, ef: usize) -> &mut Self {
        if let Some(q) = self.nearest.as_mut() {
            q.ef = Some(ef);
        }
        self
    }

    /// Only search the data being indexed.
    ///
    /// Default value is false.
    ///
    /// This is essentially a weak consistency search, only on the indexed data.
    pub fn fast_search(&mut self) -> &mut Self {
        if let Some(q) = self.nearest.as_mut() {
            q.use_index = true;
        }
        self.fast_search = true;
        self
    }

    /// Apply a refine step to the vector search.
    ///
    /// A refine improves query accuracy but also makes search slower, by reading extra elements
    /// and using the original vector values to re-rank the distances.
    ///
    /// * `factor` - the factor of extra elements to read.  For example, if factor is 2, then
    ///              the search will read 2x more elements than the requested k before performing
    ///              the re-ranking. Note: even if the factor is 1, the  results will still be
    ///              re-ranked without fetching additional elements.
    pub fn refine(&mut self, factor: u32) -> &mut Self {
        if let Some(q) = self.nearest.as_mut() {
            q.refine_factor = Some(factor)
        };
        self
    }

    /// Change the distance [MetricType], i.e, L2 or Cosine distance.
    pub fn distance_metric(&mut self, metric_type: MetricType) -> &mut Self {
        if let Some(q) = self.nearest.as_mut() {
            q.metric_type = metric_type
        }
        self
    }

    /// Sort the results of the scan by one or more columns
    ///
    /// If Some, then the resulting stream will be sorted according to the given ordering.
    /// This may increase the latency of the first result since all data must be read before
    /// the first batch can be returned.
    pub fn order_by(&mut self, ordering: Option<Vec<ColumnOrdering>>) -> Result<&mut Self> {
        if let Some(ordering) = &ordering {
            if ordering.is_empty() {
                self.ordering = None;
                return Ok(self);
            }
            // Verify early that the fields exist
            for column in ordering {
                self.dataset
                    .schema()
                    .field(&column.column_name)
                    .ok_or(Error::invalid_input(
                        format!("Column {} not found", &column.column_name),
                        location!(),
                    ))?;
            }
        }
        self.ordering = ordering;
        Ok(self)
    }

    /// Set whether to use the index if available
    pub fn use_index(&mut self, use_index: bool) -> &mut Self {
        if let Some(q) = self.nearest.as_mut() {
            q.use_index = use_index
        }
        self
    }

    /// Instruct the scanner to return the `_rowid` meta column from the dataset.
    pub fn with_row_id(&mut self) -> &mut Self {
        self.with_row_id = true;
        self
    }

    /// Instruct the scanner to return the `_rowaddr` meta column from the dataset.
    pub fn with_row_address(&mut self) -> &mut Self {
        self.with_row_address = true;
        self
    }

    /// Set whether to use statistics to optimize the scan (default: true)
    ///
    /// This is used for debugging or benchmarking purposes.
    pub fn use_stats(&mut self, use_stats: bool) -> &mut Self {
        self.use_stats = use_stats;
        self
    }

    /// The Arrow schema of the output, including projections and vector / _distance
    pub async fn schema(&self) -> Result<SchemaRef> {
        let plan = self.create_plan().await?;
        Ok(plan.schema())
    }

    /// Fetches the currently set filter
    ///
    /// Note that this forces the filter to be evaluated and the result will depend on
    /// the current state of the scanner (e.g. if with_row_id has been called then _rowid
    /// will be available for filtering but not otherwise) and so you may want to call this
    /// after setting all other options.
    pub fn get_filter(&self) -> Result<Option<Expr>> {
        if let Some(filter) = &self.filter {
            let filter_schema = self.scan_input_schema()?;
            Ok(Some(filter.to_datafusion(
                self.dataset.schema(),
                filter_schema.as_ref(),
            )?))
        } else {
            Ok(None)
        }
    }

    fn get_extra_columns(&self, force_row_id: bool) -> Vec<ArrowField> {
        let mut extra_columns = vec![];

        if self.nearest.as_ref().is_some() {
            extra_columns.push(ArrowField::new(DIST_COL, DataType::Float32, true));
        };

        if self.full_text_query.is_some() {
            extra_columns.push(ArrowField::new(SCORE_COL, DataType::Float32, true));
        }

        if self.with_row_id || force_row_id {
            extra_columns.push(ROW_ID_FIELD.clone());
        }

        if self.with_row_address {
            extra_columns.push(ROW_ADDR_FIELD.clone());
        }

        extra_columns
    }

    pub(crate) fn scan_input_schema(&self) -> Result<Arc<Schema>> {
        let extra_columns = self.get_extra_columns(false);

        if !extra_columns.is_empty() {
            let physical_schema = self
                .dataset
                .schema()
                .merge(&ArrowSchema::new(extra_columns))?;
            Ok(Arc::new(physical_schema))
        } else {
            Ok(Arc::new(self.dataset.schema().clone()))
        }
    }

    /// The output schema from the initial scan stage of a plan
    ///
    /// This includes columns that are added by the scan but don't exist in the dataset
    /// schema (e.g. _distance, _rowid, _rowaddr)
    pub(crate) fn scan_output_schema(
        &self,
        base_schema: &Schema,
        force_row_id: bool,
    ) -> Result<Arc<Schema>> {
        let extra_columns = self.get_extra_columns(force_row_id);

        let schema = if !extra_columns.is_empty() {
            base_schema.merge(&ArrowSchema::new(extra_columns))?
        } else {
            base_schema.clone()
        };

        // drop metadata
        // NOTE: this is the current behavior as we don't return metadata in queries
        // but do return metadata for regular scans
        // We should make this behavior consistent -- probably by not returning metadata always
        if self.nearest.is_some() {
            Ok(Arc::new(Schema {
                fields: schema.fields,
                metadata: HashMap::new(),
            }))
        } else {
            Ok(Arc::new(schema))
        }
    }

    pub(crate) fn output_expr(&self) -> Result<Vec<(Arc<dyn PhysicalExpr>, String)>> {
        // Append the extra columns
        let mut output_expr = self.projection_plan.to_physical_exprs()?;

        let physical_schema = ArrowSchema::from(
            self.scan_output_schema(&self.projection_plan.physical_schema, false)?
                .as_ref(),
        );

        // distance goes before the row_id column
        if self.nearest.is_some() && output_expr.iter().all(|(_, name)| name != DIST_COL) {
            let vector_expr = expressions::col(DIST_COL, &physical_schema)?;
            output_expr.push((vector_expr, DIST_COL.to_string()));
        }

        if self.full_text_query.is_some() && output_expr.iter().all(|(_, name)| name != SCORE_COL) {
            let score_expr = expressions::col(SCORE_COL, &physical_schema)?;
            output_expr.push((score_expr, SCORE_COL.to_string()));
        }

        if self.with_row_id && output_expr.iter().all(|(_, name)| name != ROW_ID) {
            let row_id_expr = expressions::col(ROW_ID, &physical_schema)?;
            output_expr.push((row_id_expr, ROW_ID.to_string()));
        }

        if self.with_row_address && output_expr.iter().all(|(_, name)| name != ROW_ADDR) {
            let row_addr_expr = expressions::col(ROW_ADDR, &physical_schema)?;
            output_expr.push((row_addr_expr, ROW_ADDR.to_string()));
        }

        Ok(output_expr)
    }

    /// Create a stream from the Scanner.
    #[instrument(skip_all)]
    pub async fn try_into_stream(&self) -> Result<DatasetRecordBatchStream> {
        let plan = self.create_plan().await?;

        Ok(DatasetRecordBatchStream::new(execute_plan(
            plan,
            LanceExecutionOptions::default(),
        )?))
    }

    pub(crate) async fn try_into_dfstream(
        &self,
        options: LanceExecutionOptions,
    ) -> Result<SendableRecordBatchStream> {
        let plan = self.create_plan().await?;
        execute_plan(plan, options)
    }

    pub async fn try_into_batch(&self) -> Result<RecordBatch> {
        let stream = self.try_into_stream().await?;
        let schema = stream.schema();
        let batches = stream.try_collect::<Vec<_>>().await?;
        Ok(concat_batches(&schema, &batches)?)
    }

    /// Scan and return the number of matching rows
    #[instrument(skip_all)]
    pub async fn count_rows(&self) -> Result<u64> {
        let plan = self.create_plan().await?;
        // Datafusion interprets COUNT(*) as COUNT(1)
        let one = Arc::new(Literal::new(ScalarValue::UInt8(Some(1))));

        let input_phy_exprs: &[Arc<dyn PhysicalExpr>] = &[one];
        let schema = plan.schema();

        let mut builder = AggregateExprBuilder::new(count_udaf(), input_phy_exprs.to_vec());
        builder = builder.schema(schema);
        builder = builder.alias("count_rows".to_string());

        let count_expr = builder.build()?;

        let plan_schema = plan.schema();
        let count_plan = Arc::new(AggregateExec::try_new(
            AggregateMode::Single,
            PhysicalGroupBy::new_single(Vec::new()),
            vec![count_expr],
            vec![None],
            plan,
            plan_schema,
        )?);
        let mut stream = execute_plan(count_plan, LanceExecutionOptions::default())?;

        // A count plan will always return a single batch with a single row.
        if let Some(first_batch) = stream.next().await {
            let batch = first_batch?;
            let array = batch
                .column(0)
                .as_any()
                .downcast_ref::<Int64Array>()
                .ok_or(Error::io(
                    "Count plan did not return a UInt64Array".to_string(),
                    location!(),
                ))?;
            Ok(array.value(0) as u64)
        } else {
            Ok(0)
        }
    }

    /// Given a base schema and a list of desired fields figure out which fields, if any, still need loaded
    fn calc_new_fields<S: AsRef<str>>(
        &self,
        base_schema: &Schema,
        columns: &[S],
    ) -> Result<Option<Schema>> {
        let new_schema = self.dataset.schema().project(columns)?;
        let new_schema = new_schema.exclude(base_schema)?;
        if new_schema.fields.is_empty() {
            Ok(None)
        } else {
            Ok(Some(new_schema))
        }
    }

    // A "narrow" field is a field that is so small that we are better off reading the
    // entire column and filtering in memory rather than "take"ing the column.
    //
    // The exact threshold depends on a two factors:
    // 1. The number of rows returned by the filter
    // 2. The number of rows in the dataset
    // 3. The IOPS/bandwidth ratio of the storage system
    // 4. The size of each value in the column
    //
    // We don't (today) have a good way of knowing #1 or #4.  #2 is easy to know.  We can
    // combine 1 & 2 into "percentage of rows returned" but since we don't know #1 it
    // doesn't really help.  #3 is complex but as a rule of thumb we can use:
    //
    //   Local storage: 1 IOP for ever ten thousand bytes
    //   Cloud storage: 1 IOP for every million bytes
    //
    // Our current heuristic today is to assume a filter will return 0.1% of the rows in the dataset.
    //
    // This means, for cloud storage, a field is "narrow" if there are 1KB of data per row and
    // for local disk a field is "narrow" if there are 10 bytes of data per row.
    fn is_early_field(&self, field: &Field) -> bool {
        match self.materialization_style {
            MaterializationStyle::AllEarly => true,
            MaterializationStyle::AllLate => false,
            MaterializationStyle::AllEarlyExcept(ref cols) => !cols.contains(&(field.id as u32)),
            MaterializationStyle::Heuristic => {
                let byte_width = field.data_type().byte_width_opt();
                let is_cloud = self.dataset.object_store().is_cloud();
                if is_cloud {
                    byte_width.map_or(false, |bw| bw < 1000)
                } else {
                    byte_width.map_or(false, |bw| bw < 10)
                }
            }
        }
    }

    fn calc_eager_columns(&self, filter_plan: &FilterPlan) -> Result<Arc<Schema>> {
        let columns = filter_plan.refine_columns();
        let early_schema = self
            .dataset
            .empty_projection()
            // We need the filter columns
            .union_columns(columns, OnMissing::Error)?
            // And also any columns that are eager
            .union_predicate(|f| self.is_early_field(f))
            .into_schema_ref();

        if early_schema.fields.iter().any(|f| !f.is_default_storage()) {
            return Err(Error::NotSupported {
                source: "non-default storage columns cannot be used as filters".into(),
                location: location!(),
            });
        }

        Ok(early_schema)
    }

    /// Create [`ExecutionPlan`] for Scan.
    ///
    /// An ExecutionPlan is a graph of operators that can be executed.
    ///
    /// The following plans are supported:
    ///
    ///  - **Plain scan without filter or limits.**
    ///
    ///  ```ignore
    ///  Scan(projections)
    ///  ```
    ///
    ///  - **Scan with filter and/or limits.**
    ///
    ///  ```ignore
    ///  Scan(filtered_cols) -> Filter(expr)
    ///     -> (*LimitExec(limit, offset))
    ///     -> Take(remaining_cols) -> Projection()
    ///  ```
    ///
    ///  - **Use KNN Index (with filter and/or limits)**
    ///
    /// ```ignore
    /// KNNIndex() -> Take(vector) -> FlatRefine()
    ///     -> Take(filtered_cols) -> Filter(expr)
    ///     -> (*LimitExec(limit, offset))
    ///     -> Take(remaining_cols) -> Projection()
    /// ```
    ///
    /// - **Use KNN flat (brute force) with filter and/or limits**
    ///
    /// ```ignore
    /// Scan(vector) -> FlatKNN()
    ///     -> Take(filtered_cols) -> Filter(expr)
    ///     -> (*LimitExec(limit, offset))
    ///     -> Take(remaining_cols) -> Projection()
    /// ```
    ///
    /// In general, a plan has 5 stages:
    ///
    /// 1. Source (from dataset Scan or from index, may include prefilter)
    /// 2. Filter
    /// 3. Sort
    /// 4. Limit / Offset
    /// 5. Take remaining columns / Projection
    #[instrument(level = "debug", skip_all)]
    pub async fn create_plan(&self) -> Result<Arc<dyn ExecutionPlan>> {
        if self.projection_plan.physical_schema.fields.is_empty()
            && !self.with_row_id
            && !self.with_row_address
        {
            return Err(Error::InvalidInput {
                source:
                    "no columns were selected and with_row_id is false, there is nothing to scan"
                        .into(),
                location: location!(),
            });
        }
        if let Some(first_blob_col) = self
            .projection_plan
            .physical_schema
            .fields
            .iter()
            .find(|f| !f.is_default_storage())
        {
            return Err(Error::NotSupported {
                source: format!(
                    "Scanning blob columns such as \"{}\" is not yet supported",
                    first_blob_col.name
                )
                .into(),
                location: location!(),
            });
        }

        // Scalar indices are only used when prefiltering
        let use_scalar_index = self.use_scalar_index && (self.prefilter || self.nearest.is_none());

        let filter_schema = self.scan_input_schema()?;
        let planner = Planner::new(Arc::new(filter_schema.as_ref().into()));

        let mut filter_plan = if let Some(filter) = self.filter.as_ref() {
            let filter = filter.to_datafusion(self.dataset.schema(), filter_schema.as_ref())?;
            let index_info = self.dataset.scalar_index_info().await?;
            let filter_plan =
                planner.create_filter_plan(filter.clone(), &index_info, use_scalar_index)?;

            // This tests if any of the fragments are missing the physical_rows property (old style)
            // If they are then we cannot use scalar indices
            if filter_plan.index_query.is_some() {
                let fragments = if let Some(fragments) = self.fragments.as_ref() {
                    fragments
                } else {
                    self.dataset.fragments()
                };
                let mut has_missing_row_count = false;
                for frag in fragments {
                    if frag.physical_rows.is_none() {
                        has_missing_row_count = true;
                        break;
                    }
                }
                if has_missing_row_count {
                    // We need row counts to use scalar indices.  If we don't have them then
                    // fallback to a non-indexed filter
                    planner.create_filter_plan(filter.clone(), &index_info, false)?
                } else {
                    filter_plan
                }
            } else {
                filter_plan
            }
        } else {
            FilterPlan::default()
        };

        let scan_range = if filter_plan.has_any_filter() {
            // If there is a filter we can't pushdown limit / offset
            None
        } else {
            match (self.limit, self.offset) {
                (None, None) => None,
                (Some(limit), None) => {
                    let num_rows = self.dataset.count_all_rows().await? as i64;
                    Some(0..limit.min(num_rows) as u64)
                }
                (None, Some(offset)) => {
                    let num_rows = self.dataset.count_all_rows().await? as i64;
                    Some(offset.min(num_rows) as u64..num_rows as u64)
                }
                (Some(limit), Some(offset)) => {
                    let num_rows = self.dataset.count_all_rows().await? as i64;
                    Some(offset.min(num_rows) as u64..(offset + limit).min(num_rows) as u64)
                }
            }
        };
        let mut use_limit_node = true;

        // Stage 1: source (either an (K|A)NN search, full text search or or a (full|indexed) scan)
        let mut plan: Arc<dyn ExecutionPlan> = match (&self.nearest, &self.full_text_query) {
            (Some(_), None) => {
                // The source is an nearest neighbor search
                if self.prefilter {
                    // If we are prefiltering then the knn node will take care of the filter
                    let source = self.knn(&filter_plan).await?;
                    filter_plan = FilterPlan::default();
                    source
                } else {
                    // If we are postfiltering then we can't use scalar indices for the filter
                    // and will need to run the postfilter in memory
                    filter_plan.make_refine_only();
                    self.knn(&FilterPlan::default()).await?
                }
            }
            (None, Some(query)) => {
                // The source is an FTS search
                if self.prefilter {
                    // If we are prefiltering then the fts node will take care of the filter
                    let source = self.fts(&filter_plan, query).await?;
                    filter_plan = FilterPlan::default();
                    source
                } else {
                    // If we are postfiltering then we can't use scalar indices for the filter
                    // and will need to run the postfilter in memory
                    filter_plan.make_refine_only();
                    self.fts(&FilterPlan::default(), query).await?
                }
            }
            (None, None) => {
                let fragments = if let Some(fragments) = self.fragments.as_ref() {
                    fragments
                } else {
                    self.dataset.fragments()
                };
                // Avoid pushdown scan node if using v2 files
                let use_stats = if fragments.iter().any(|f| !f.has_legacy_files()) {
                    false
                } else {
                    self.use_stats
                };
                match (&filter_plan.index_query, &mut filter_plan.refine_expr) {
                    (Some(index_query), None) => {
                        self.scalar_indexed_scan(
                            self.projection_plan.physical_schema.as_ref(),
                            index_query,
                        )
                        .await?
                    }
                    // TODO: support combined pushdown and scalar index scan
                    (Some(index_query), Some(_)) => {
                        // If there is a filter then just load the eager columns and
                        // "take" the other columns later.
                        let eager_schema = self.calc_eager_columns(&filter_plan)?;
                        self.scalar_indexed_scan(&eager_schema, index_query).await?
                    }
                    (None, Some(_)) if use_stats && self.batch_size.is_none() => {
                        self.pushdown_scan(false, filter_plan.refine_expr.take().unwrap())?
                    }
                    (None, _) => {
                        // The source is a full scan of the table
                        let with_row_id = filter_plan.has_refine() || self.with_row_id;
                        let eager_schema = if filter_plan.has_refine() {
                            // If there is a filter then only load the filter columns in the
                            // initial scan.  We will `take` the remaining columns later
                            self.calc_eager_columns(&filter_plan)?
                        } else {
                            // If there is no filter we eagerly load everything
                            self.projection_plan.physical_schema.clone()
                        };
                        if scan_range.is_some() && !self.dataset.is_legacy_storage() {
                            // If this is a v2 dataset with no filter then we can pushdown
                            // limit/offset (via scan_range and we zero out limit/offset
                            // so we don't apply it twice)
                            use_limit_node = false;
                        }
                        self.scan(
                            with_row_id,
                            self.with_row_address,
                            false,
                            scan_range,
                            eager_schema,
                        )
                    }
                }
            }
            _ => {
                return Err(Error::InvalidInput {
                    source: "Cannot have both nearest and full text search".into(),
                    location: location!(),
                })
            }
        };

        // Stage 1.5 load columns needed for stages 2 & 3
        // Calculate the schema needed for the filter and ordering.
        let mut pre_filter_projection = self
            .dataset
            .empty_projection()
            .union_schema(&self.projection_plan.physical_schema)
            .subtract_predicate(|field| !self.is_early_field(field));

        // We may need to take filter columns if we are going to refine
        // an indexed scan.
        if filter_plan.has_refine() {
            // It's ok for some filter columns to be missing (e.g. _rowid)
            pre_filter_projection = pre_filter_projection
                .union_columns(filter_plan.refine_columns(), OnMissing::Ignore)?;
        }

        // TODO: Does it always make sense to take the ordering columns here?  If there is a filter then
        // maybe we wait until after the filter to take the ordering columns?  Maybe it would be better to
        // grab the ordering column in the initial scan (if it is eager) and if it isn't then we should
        // take it after the filtering phase, if any (we already have a take there).
        if let Some(ordering) = &self.ordering {
            pre_filter_projection = pre_filter_projection.union_columns(
                ordering.iter().map(|col| &col.column_name),
                OnMissing::Error,
            )?;
        }

        plan = self.take(plan, pre_filter_projection, self.batch_readahead)?;

        // Stage 2: filter
        if let Some(refine_expr) = filter_plan.refine_expr {
            // We create a new planner specific to the node's schema, since
            // physical expressions reference column by index rather than by name.
            let planner = Planner::new(plan.schema());
            let physical_refine_expr = planner.create_physical_expr(&refine_expr)?;

            plan = Arc::new(FilterExec::try_new(physical_refine_expr, plan)?);
        }

        // Stage 3: sort
        if let Some(ordering) = &self.ordering {
            let ordering_columns = ordering.iter().map(|col| &col.column_name);
            let projection_with_ordering = self
                .dataset
                .empty_projection()
                .union_columns(ordering_columns, OnMissing::Error)?;
            // We haven't loaded the sort column yet so take it now
            plan = self.take(plan, projection_with_ordering, self.batch_readahead)?;
            let col_exprs = ordering
                .iter()
                .map(|col| {
                    Ok(PhysicalSortExpr {
                        expr: expressions::col(&col.column_name, plan.schema().as_ref())?,
                        options: SortOptions {
                            descending: !col.ascending,
                            nulls_first: col.nulls_first,
                        },
                    })
                })
                .collect::<Result<Vec<_>>>()?;
            plan = Arc::new(SortExec::new(col_exprs, plan));
        }

        // Stage 4: limit / offset
        if use_limit_node && (self.limit.unwrap_or(0) > 0 || self.offset.is_some()) {
            plan = self.limit_node(plan);
        }

        // Stage 5: take remaining columns required for projection
        let physical_schema =
            self.scan_output_schema(&self.projection_plan.physical_schema, false)?;
        let physical_projection = self
            .dataset
            .empty_projection()
            .union_schema(&physical_schema);
        plan = self.take(plan, physical_projection, self.batch_readahead)?;
        // Stage 6: physical projection -- reorder physical columns needed before final projection
        let output_arrow_schema = physical_schema.as_ref().into();

        if plan.schema().as_ref() != &output_arrow_schema {
            plan = Arc::new(project(plan, &physical_schema.as_ref().into())?);
        }

        // Stage 7: final projection
        plan = Arc::new(DFProjectionExec::try_new(self.output_expr()?, plan)?);

        let optimizer = get_physical_optimizer();
        let options = Default::default();
        for rule in optimizer.rules {
            plan = rule.optimize(plan, &options)?;
        }

        Ok(plan)
    }

    // Create an execution plan to do full text search
    async fn fts(
        &self,
        filter_plan: &FilterPlan,
        query: &FullTextSearchQuery,
    ) -> Result<Arc<dyn ExecutionPlan>> {
        let columns = if query.columns.is_empty() {
            let string_columns = self.dataset.schema().fields.iter().filter_map(|f| {
                if f.data_type() == DataType::Utf8 || f.data_type() == DataType::LargeUtf8 {
                    Some(&f.name)
                } else {
                    None
                }
            });

            let mut indexed_columns = Vec::new();
            for column in string_columns {
                let index = self.dataset.load_scalar_index_for_column(column).await?;
                if let Some(index) = index {
                    let index_type = detect_scalar_index_type(
                        &self.dataset,
                        &index,
                        column,
                        &self.dataset.session,
                    )
                    .await?;
                    if matches!(index_type, ScalarIndexType::Inverted) {
                        indexed_columns.push(column.clone());
                    }
                }
            }

            indexed_columns
        } else {
            query.columns.clone()
        };

        if columns.is_empty() {
            return Err(Error::invalid_input(
                "Cannot perform full text search unless an INVERTED index has been created on at least one column".to_string(),
                location!(),
            ));
        }

        // rewrite the query to be with the columns and limit
        let query = query
            .clone()
            .columns(Some(columns.clone()))
            .limit(self.limit);

        // load indices
        let mut column_inputs = HashMap::with_capacity(columns.len());
        for column in columns {
            let index = self
                .dataset
                .load_scalar_index_for_column(&column)
                .await?
                .ok_or(Error::invalid_input(
                    format!("Column {} has no inverted index", column),
                    location!(),
                ))?;
            let index_uuids: Vec<_> = self
                .dataset
                .load_indices_by_name(&index.name)
                .await?
                .into_iter()
                .collect();

            let unindexed_fragments = self.dataset.unindexed_fragments(&index.name).await?;
            let unindexed_scan_node = if unindexed_fragments.is_empty() {
                Arc::new(EmptyExec::new(FTS_SCHEMA.clone()))
            } else {
                let mut columns = vec![column.clone()];
                if let Some(expr) = filter_plan.full_expr.as_ref() {
                    let filter_columns = Planner::column_names_in_expr(expr);
                    columns.extend(filter_columns);
                }
                let flat_fts_scan_schema =
                    Arc::new(self.dataset.schema().project(&columns).unwrap());
                let mut scan_node = self.scan_fragments(
                    true,
                    false,
                    true,
                    flat_fts_scan_schema,
                    Arc::new(unindexed_fragments),
                    None,
                    false,
                );

                if let Some(expr) = filter_plan.full_expr.as_ref() {
                    // If there is a prefilter we need to manually apply it to the new data
                    let planner = Planner::new(scan_node.schema());
                    let physical_refine_expr = planner.create_physical_expr(expr)?;
                    scan_node = Arc::new(FilterExec::try_new(physical_refine_expr, scan_node)?);
                }

                scan_node
            };

            column_inputs.insert(column.clone(), (index_uuids, unindexed_scan_node));
        }

        let indices = column_inputs
            .iter()
            .map(|(col, (idx, _))| (col.clone(), idx.clone()))
            .collect();
        let prefilter_source = self.prefilter_source(filter_plan).await?;
        let fts_plan = Arc::new(FtsExec::new(
            self.dataset.clone(),
            indices,
            query.clone(),
            prefilter_source,
        )) as Arc<dyn ExecutionPlan>;
        let flat_fts_plan = Arc::new(FlatFtsExec::new(self.dataset.clone(), column_inputs, query));
        let fts_node = Arc::new(UnionExec::new(vec![fts_plan, flat_fts_plan]));
        let fts_node = Arc::new(RepartitionExec::try_new(
            fts_node,
            Partitioning::RoundRobinBatch(1),
        )?);

        // group by rowid to dedup results from multiple indices
        let schema = fts_node.schema();
        let group_expr = vec![(expressions::col(ROW_ID, &schema)?, ROW_ID.to_string())];
        let fts_node = Arc::new(AggregateExec::try_new(
            AggregateMode::Single,
            PhysicalGroupBy::new_single(group_expr),
            vec![AggregateExprBuilder::new(
                functions_aggregate::min_max::max_udaf(),
                vec![expressions::col(SCORE_COL, &schema)?],
            )
            .schema(schema.clone())
            .alias(SCORE_COL)
            .build()?],
            vec![None],
            fts_node,
            schema,
        )?);
        let sort_expr = PhysicalSortExpr {
            expr: expressions::col(SCORE_COL, fts_node.schema().as_ref())?,
            options: SortOptions {
                descending: true,
                nulls_first: false,
            },
        };

        Ok(Arc::new(
            SortExec::new(vec![sort_expr], fts_node).with_fetch(self.limit.map(|l| l as usize)),
        ))
    }

    // ANN/KNN search execution node with optional prefilter
    async fn knn(&self, filter_plan: &FilterPlan) -> Result<Arc<dyn ExecutionPlan>> {
        let Some(q) = self.nearest.as_ref() else {
            return Err(Error::invalid_input(
                "No nearest query".to_string(),
                location!(),
            ));
        };

        // Sanity check
        let (vector_type, _) = get_vector_type(self.dataset.schema(), &q.column)?;

        let column_id = self.dataset.schema().field_id(q.column.as_str())?;
        let use_index = self.nearest.as_ref().map(|q| q.use_index).unwrap_or(false);
        let indices = if use_index {
            self.dataset.load_indices().await?
        } else {
            Arc::new(vec![])
        };
        if let Some(index) = indices.iter().find(|i| i.fields.contains(&column_id)) {
            // There is an index built for the column.
            // We will use the index.
            if matches!(q.refine_factor, Some(0)) {
                return Err(Error::invalid_input(
                    "Refine factor can not be zero".to_string(),
                    location!(),
                ));
            }

            // Find all deltas with the same index name.
            let deltas = self.dataset.load_indices_by_name(&index.name).await?;
            let (ann_node, is_multivec) = match vector_type {
                DataType::FixedSizeList(_, _) => (self.ann(q, &deltas, filter_plan).await?, false),
                DataType::List(_) => (self.multivec_ann(q, &deltas, filter_plan).await?, true),
                _ => unreachable!(),
            };

<<<<<<< HEAD
            // refine is always required for multivec
            let mut knn_node = if q.refine_factor.is_some() || is_multivec {
                let with_vector = self.dataset.schema().project(&[&q.column])?;
=======
            let mut knn_node = if q.refine_factor.is_some() {
                let vector_projection = self
                    .dataset
                    .empty_projection()
                    .union_column(&q.column, OnMissing::Error)
                    .unwrap();
>>>>>>> 805438f8
                let knn_node_with_vector =
                    self.take(ann_node, vector_projection, self.batch_readahead)?;
                // TODO: now we just open an index to get its metric type.
                let idx = self
                    .dataset
                    .open_vector_index(q.column.as_str(), &index.uuid.to_string())
                    .await?;
                let mut q = q.clone();
                q.metric_type = idx.metric_type();
                self.flat_knn(knn_node_with_vector, &q)?
            } else {
                ann_node
            }; // vector, _distance, _rowid

            if !self.fast_search {
                knn_node = self.knn_combined(q, index, knn_node, filter_plan).await?;
            }

            Ok(knn_node)
        } else {
            // No index found. use flat search.
            let mut columns = vec![q.column.clone()];
            if let Some(refine_expr) = filter_plan.refine_expr.as_ref() {
                columns.extend(Planner::column_names_in_expr(refine_expr));
            }
            let vector_scan_projection = Arc::new(self.dataset.schema().project(&columns).unwrap());
            let mut plan = if let Some(index_query) = &filter_plan.index_query {
                self.scalar_indexed_scan(&vector_scan_projection, index_query)
                    .await?
            } else {
                self.scan(true, false, true, None, vector_scan_projection)
            };
            if let Some(refine_expr) = &filter_plan.refine_expr {
                let planner = Planner::new(plan.schema());
                let physical_refine_expr = planner.create_physical_expr(refine_expr)?;

                plan = Arc::new(FilterExec::try_new(physical_refine_expr, plan)?);
            }
            Ok(self.flat_knn(plan, q)?)
        }
    }

    /// Combine ANN results with KNN results for data appended after index creation
    async fn knn_combined(
        &self,
        q: &Query,
        index: &Index,
        mut knn_node: Arc<dyn ExecutionPlan>,
        filter_plan: &FilterPlan,
    ) -> Result<Arc<dyn ExecutionPlan>> {
        // Check if we've created new versions since the index was built.
        let unindexed_fragments = self.dataset.unindexed_fragments(&index.name).await?;
        if !unindexed_fragments.is_empty() {
            // need to set the metric type to be the same as the index
            // to make sure the distance is comparable.
            let idx = self
                .dataset
                .open_vector_index(q.column.as_str(), &index.uuid.to_string())
                .await?;
            let mut q = q.clone();
            q.metric_type = idx.metric_type();

            // If the vector column is not present, we need to take the vector column, so
            // that the distance value is comparable with the flat search ones.
            if knn_node.schema().column_with_name(&q.column).is_none() {
                let vector_projection = self
                    .dataset
                    .empty_projection()
                    .union_column(&q.column, OnMissing::Error)
                    .unwrap();
                knn_node = self.take(knn_node, vector_projection, self.batch_readahead)?;
            }

            let mut columns = vec![q.column.clone()];
            if let Some(expr) = filter_plan.full_expr.as_ref() {
                let filter_columns = Planner::column_names_in_expr(expr);
                columns.extend(filter_columns);
            }
            let vector_scan_projection = Arc::new(self.dataset.schema().project(&columns).unwrap());
            // Note: we could try and use the scalar indices here to reduce the scope of this scan but the
            // most common case is that fragments that are newer than the vector index are going to be newer
            // than the scalar indices anyways
            let mut scan_node = self.scan_fragments(
                true,
                false,
                true,
                vector_scan_projection,
                Arc::new(unindexed_fragments),
                // Can't pushdown limit/offset in an ANN search
                None,
                // We are re-ordering anyways, so no need to get data in data
                // in a deterministic order.
                false,
            );

            if let Some(expr) = filter_plan.full_expr.as_ref() {
                // If there is a prefilter we need to manually apply it to the new data
                let planner = Planner::new(scan_node.schema());
                let physical_refine_expr = planner.create_physical_expr(expr)?;
                scan_node = Arc::new(FilterExec::try_new(physical_refine_expr, scan_node)?);
            }
            // first we do flat search on just the new data
            let topk_appended = self.flat_knn(scan_node, &q)?;

            // To do a union, we need to make the schemas match. Right now
            // knn_node: _distance, _rowid, vector
            // topk_appended: vector, <filter columns?>, _rowid, _distance
            let topk_appended = project(topk_appended, knn_node.schema().as_ref())?;
            assert!(topk_appended
                .schema()
                .equivalent_names_and_types(&knn_node.schema()));
            // union
            let unioned = UnionExec::new(vec![Arc::new(topk_appended), knn_node]);
            // Enforce only 1 partition.
            let unioned = RepartitionExec::try_new(
                Arc::new(unioned),
                datafusion::physical_plan::Partitioning::RoundRobinBatch(1),
            )?;
            // then we do a flat search on KNN(new data) + ANN(indexed data)
            return self.flat_knn(Arc::new(unioned), &q);
        }

        Ok(knn_node)
    }

    #[async_recursion]
    async fn fragments_covered_by_index_query(
        &self,
        index_expr: &ScalarIndexExpr,
    ) -> Result<RoaringBitmap> {
        match index_expr {
            ScalarIndexExpr::And(lhs, rhs) => {
                Ok(self.fragments_covered_by_index_query(lhs).await?
                    & self.fragments_covered_by_index_query(rhs).await?)
            }
            ScalarIndexExpr::Or(lhs, rhs) => Ok(self.fragments_covered_by_index_query(lhs).await?
                & self.fragments_covered_by_index_query(rhs).await?),
            ScalarIndexExpr::Not(expr) => self.fragments_covered_by_index_query(expr).await,
            ScalarIndexExpr::Query(column, _) => {
                let idx = self
                    .dataset
                    .load_scalar_index_for_column(column)
                    .await?
                    .expect("Index not found even though it must have been found earlier");
                Ok(idx
                    .fragment_bitmap
                    .expect("scalar indices should always have a fragment bitmap"))
            }
        }
    }

    // First perform a lookup in a scalar index for ids and then perform a take on the
    // target fragments with those ids
    async fn scalar_indexed_scan(
        &self,
        projection: &Schema,
        index_expr: &ScalarIndexExpr,
    ) -> Result<Arc<dyn ExecutionPlan>> {
        // One or more scalar indices cover this data and there is a filter which is
        // compatible with the indices.  Use that filter to perform a take instead of
        // a full scan.
        let fragments = if let Some(fragment) = self.fragments.as_ref() {
            fragment.clone()
        } else {
            (**self.dataset.fragments()).clone()
        };

        // Figure out which fragments are covered by ALL of the indices we are using
        let covered_frags = self.fragments_covered_by_index_query(index_expr).await?;
        let mut relevant_frags = Vec::with_capacity(fragments.len());
        let mut missing_frags = Vec::with_capacity(fragments.len());
        for fragment in fragments {
            if covered_frags.contains(fragment.id as u32) {
                relevant_frags.push(fragment);
            } else {
                missing_frags.push(fragment);
            }
        }

        let mut plan: Arc<dyn ExecutionPlan> = Arc::new(MaterializeIndexExec::new(
            self.dataset.clone(),
            index_expr.clone(),
            Arc::new(relevant_frags),
        ));

        // If there is more than just _rowid in projection
        let needs_take = match projection.fields.len() {
            0 => false,
            1 => projection.fields[0].name != ROW_ID,
            _ => true,
        };
        if needs_take {
            let take_projection = self.dataset.empty_projection().union_schema(projection);
            plan = self.take(plan, take_projection, self.batch_readahead)?;
        }

        if self.with_row_address {
            plan = Arc::new(AddRowAddrExec::try_new(plan, self.dataset.clone(), 0)?);
        }

        let new_data_path: Option<Arc<dyn ExecutionPlan>> = if !missing_frags.is_empty() {
            // If there is new data then we need this:
            //
            // MaterializeIndexExec(old_frags) -> Take -> Union
            // Scan(new_frags) -> Filter -> Project    -|
            //
            // The project is to drop any columns we had to include
            // in the full scan merely for the sake of fulfilling the
            // filter.
            //
            // If there were no extra columns then we still need the project
            // because Materialize -> Take puts the row id at the left and
            // Scan puts the row id at the right
            let filter_expr = index_expr.to_expr();
            let filter_cols = Planner::column_names_in_expr(&filter_expr);
            let full_schema = self
                .calc_new_fields(projection, &filter_cols)?
                .map(|filter_only_schema| projection.merge(&filter_only_schema))
                .transpose()?;
            let schema = full_schema.as_ref().unwrap_or(projection);

            let planner = Planner::new(Arc::new(schema.into()));
            let optimized_filter = planner.optimize_expr(filter_expr)?;
            let physical_refine_expr = planner.create_physical_expr(&optimized_filter)?;

            let new_data_scan = self.scan_fragments(
                true,
                self.with_row_address,
                false,
                Arc::new(schema.clone()),
                missing_frags.into(),
                // No pushdown of limit/offset when doing scalar indexed scan
                None,
                false,
            );
            let filtered = Arc::new(FilterExec::try_new(physical_refine_expr, new_data_scan)?);
            Some(Arc::new(project(filtered, plan.schema().as_ref())?))
        } else {
            None
        };

        if let Some(new_data_path) = new_data_path {
            let unioned = UnionExec::new(vec![plan, new_data_path]);
            // Enforce only 1 partition.
            let unioned = RepartitionExec::try_new(
                Arc::new(unioned),
                datafusion::physical_plan::Partitioning::RoundRobinBatch(1),
            )?;
            Ok(Arc::new(unioned))
        } else {
            Ok(plan)
        }
    }

    fn get_io_buffer_size(&self) -> u64 {
        self.io_buffer_size.unwrap_or(*DEFAULT_IO_BUFFER_SIZE)
    }

    /// Create an Execution plan with a scan node
    ///
    /// Setting `with_make_deletions_null` will use the validity of the _rowid
    /// column as a selection vector. Read more in [crate::io::FileReader].
    pub(crate) fn scan(
        &self,
        with_row_id: bool,
        with_row_address: bool,
        with_make_deletions_null: bool,
        range: Option<Range<u64>>,
        projection: Arc<Schema>,
    ) -> Arc<dyn ExecutionPlan> {
        let fragments = if let Some(fragment) = self.fragments.as_ref() {
            Arc::new(fragment.clone())
        } else {
            self.dataset.fragments().clone()
        };
        let ordered = if self.ordering.is_some() || self.nearest.is_some() {
            // If we are sorting the results there is no need to scan in order
            false
        } else {
            self.ordered
        };
        self.scan_fragments(
            with_row_id,
            with_row_address,
            with_make_deletions_null,
            projection,
            fragments,
            range,
            ordered,
        )
    }

    #[allow(clippy::too_many_arguments)]
    fn scan_fragments(
        &self,
        with_row_id: bool,
        with_row_address: bool,
        with_make_deletions_null: bool,
        projection: Arc<Schema>,
        fragments: Arc<Vec<Fragment>>,
        range: Option<Range<u64>>,
        ordered: bool,
    ) -> Arc<dyn ExecutionPlan> {
        let config = LanceScanConfig {
            batch_size: self.get_batch_size(),
            batch_readahead: self.batch_readahead,
            fragment_readahead: self.fragment_readahead,
            io_buffer_size: self.get_io_buffer_size(),
            with_row_id,
            with_row_address,
            with_make_deletions_null,
            ordered_output: ordered,
        };
        Arc::new(LanceScanExec::new(
            self.dataset.clone(),
            fragments,
            range,
            projection,
            config,
        ))
    }

    fn pushdown_scan(
        &self,
        make_deletions_null: bool,
        predicate: Expr,
    ) -> Result<Arc<dyn ExecutionPlan>> {
        let config = ScanConfig {
            batch_readahead: self.batch_readahead,
            fragment_readahead: self
                .fragment_readahead
                .unwrap_or(LEGACY_DEFAULT_FRAGMENT_READAHEAD),
            with_row_id: self.with_row_id,
            with_row_address: self.with_row_address,
            make_deletions_null,
            ordered_output: self.ordered,
        };

        let fragments = if let Some(fragment) = self.fragments.as_ref() {
            Arc::new(fragment.clone())
        } else {
            self.dataset.fragments().clone()
        };

        Ok(Arc::new(LancePushdownScanExec::try_new(
            self.dataset.clone(),
            fragments,
            self.projection_plan.physical_schema.clone(),
            predicate,
            config,
        )?))
    }

    /// Add a knn search node to the input plan
    fn flat_knn(&self, input: Arc<dyn ExecutionPlan>, q: &Query) -> Result<Arc<dyn ExecutionPlan>> {
        let flat_dist = Arc::new(KNNVectorDistanceExec::try_new(
            input,
            &q.column,
            q.key.clone(),
            q.metric_type,
        )?);

        // Use DataFusion's [SortExec] for Top-K search
        let sort = SortExec::new(
            vec![PhysicalSortExpr {
                expr: expressions::col(DIST_COL, flat_dist.schema().as_ref())?,
                options: SortOptions {
                    descending: false,
                    nulls_first: false,
                },
            }],
            flat_dist,
        )
        .with_fetch(Some(q.k));

        let not_nulls = FilterExec::try_new(
            expressions::is_not_null(expressions::col(DIST_COL, sort.schema().as_ref())?)?,
            Arc::new(sort),
        )?;

        Ok(Arc::new(not_nulls))
    }

    /// Create an Execution plan to do indexed ANN search
    async fn ann(
        &self,
        q: &Query,
        index: &[Index],
        filter_plan: &FilterPlan,
    ) -> Result<Arc<dyn ExecutionPlan>> {
        let prefilter_source = self.prefilter_source(filter_plan).await?;
        let inner_fanout_search = new_knn_exec(self.dataset.clone(), index, q, prefilter_source)?;
        let sort_expr = PhysicalSortExpr {
            expr: expressions::col(DIST_COL, inner_fanout_search.schema().as_ref())?,
            options: SortOptions {
                descending: false,
                nulls_first: false,
            },
        };
        Ok(Arc::new(
            SortExec::new(vec![sort_expr], inner_fanout_search)
                .with_fetch(Some(q.k * q.refine_factor.unwrap_or(1) as usize)),
        ))
    }

    // Create an Execution plan to do ANN over multivectors
    async fn multivec_ann(
        &self,
        q: &Query,
        index: &[Index],
        filter_plan: &FilterPlan,
    ) -> Result<Arc<dyn ExecutionPlan>> {
        let dim = get_vector_dim(self.dataset.schema(), &q.column)?;
        // split the query multivectors
        let num_queries = q.key.len() / dim;
        let new_queries = (0..num_queries)
            .map(|i| q.key.slice(i * dim, dim))
            .map(|query_vec| {
                let mut new_query = q.clone();
                new_query.key = query_vec;
                new_query
            });
        let mut ann_nodes = Vec::with_capacity(new_queries.len());
        let prefilter_source = self.prefilter_source(filter_plan).await?;
        for query in new_queries {
            let ann_node = new_knn_exec(
                self.dataset.clone(),
                index,
                &query,
                prefilter_source.clone(),
            )?;
            ann_nodes.push(ann_node);
        }
        let ann_node = Arc::new(UnionExec::new(ann_nodes));
        let ann_node = Arc::new(RepartitionExec::try_new(
            ann_node,
            datafusion::physical_plan::Partitioning::RoundRobinBatch(1),
        )?);
        let schema = ann_node.schema();
        // unique by row ids, and get the min distance although it is not used.
        let group_expr = vec![(
            expressions::col(ROW_ID, schema.as_ref())?,
            ROW_ID.to_string(),
        )];
        // for now multivector is always with cosine distance so here convert the distance to `1 - distance`,
        let ann_node: Arc<dyn ExecutionPlan> = Arc::new(AggregateExec::try_new(
            AggregateMode::Single,
            PhysicalGroupBy::new_single(group_expr),
            vec![AggregateExprBuilder::new(
                functions_aggregate::sum::sum_udaf(),
                vec![expressions::binary(
                    expressions::lit(1.0),
                    datafusion_expr::Operator::Minus,
                    expressions::cast(
                        expressions::col(DIST_COL, &schema)?,
                        &schema,
                        DataType::Float64,
                    )?,
                    &schema,
                )?],
            )
            .schema(schema.clone())
            .alias(DIST_COL)
            .build()?],
            vec![None],
            ann_node,
            schema,
        )?);

        let sort_expr = PhysicalSortExpr {
            expr: expressions::col(DIST_COL, ann_node.schema().as_ref())?,
            options: SortOptions {
                descending: true,
                nulls_first: false,
            },
        };
        let ann_node = Arc::new(
            SortExec::new(vec![sort_expr], ann_node)
                .with_fetch(Some(q.k * q.refine_factor.unwrap_or(1) as usize)),
        );

        Ok(ann_node)
    }

    /// Create prefilter source from filter plan
    async fn prefilter_source(&self, filter_plan: &FilterPlan) -> Result<PreFilterSource> {
        let prefilter_source = match (
            &filter_plan.index_query,
            &filter_plan.refine_expr,
            self.prefilter,
        ) {
            (Some(index_query), Some(refine_expr), _) => {
                // The filter is only partially satisfied by the index.  We need
                // to do an indexed scan and then refine the results to determine
                // the row ids.
                let columns_in_filter = Planner::column_names_in_expr(refine_expr);
                let filter_schema = Arc::new(self.dataset.schema().project(&columns_in_filter)?);
                let filter_input = self
                    .scalar_indexed_scan(&filter_schema, index_query)
                    .await?;
                let planner = Planner::new(filter_input.schema());
                let physical_refine_expr = planner.create_physical_expr(refine_expr)?;
                let filtered_row_ids =
                    Arc::new(FilterExec::try_new(physical_refine_expr, filter_input)?);
                PreFilterSource::FilteredRowIds(filtered_row_ids)
            } // Should be index_scan -> filter
            (Some(index_query), None, true) => {
                // Index scan doesn't honor the fragment allowlist today.
                // TODO: we could filter the index scan results to only include the allowed fragments.
                self.ensure_not_fragment_scan()?;

                // The filter is completely satisfied by the index.  We
                // only need to search the index to determine the valid row
                // ids.
                let index_query = Arc::new(ScalarIndexExec::new(
                    self.dataset.clone(),
                    index_query.clone(),
                ));
                PreFilterSource::ScalarIndexQuery(index_query)
            }
            (None, Some(refine_expr), true) => {
                // No indices match the filter.  We need to do a full scan
                // of the filter columns to determine the valid row ids.
                let columns_in_filter = Planner::column_names_in_expr(refine_expr);
                let filter_schema = Arc::new(self.dataset.schema().project(&columns_in_filter)?);
                let filter_input = self.scan(true, false, true, None, filter_schema);
                let planner = Planner::new(filter_input.schema());
                let physical_refine_expr = planner.create_physical_expr(refine_expr)?;
                let filtered_row_ids =
                    Arc::new(FilterExec::try_new(physical_refine_expr, filter_input)?);
                PreFilterSource::FilteredRowIds(filtered_row_ids)
            }
            // No prefilter
            (None, None, true) => PreFilterSource::None,
            (_, _, false) => PreFilterSource::None,
        };

        Ok(prefilter_source)
    }

    /// Take row indices produced by input plan from the dataset (with projection)
    fn take(
        &self,
        input: Arc<dyn ExecutionPlan>,
        output_projection: Projection,
        batch_readahead: usize,
    ) -> Result<Arc<dyn ExecutionPlan>> {
        let coalesced = Arc::new(CoalesceBatchesExec::new(
            input.clone(),
            self.get_batch_size(),
        ));
        if let Some(take_plan) = TakeExec::try_new(
            self.dataset.clone(),
            coalesced,
            output_projection,
            batch_readahead,
        )? {
            Ok(Arc::new(take_plan))
        } else {
            // No new columns needed
            Ok(input)
        }
    }

    /// Global offset-limit of the result of the input plan
    fn limit_node(&self, plan: Arc<dyn ExecutionPlan>) -> Arc<dyn ExecutionPlan> {
        Arc::new(GlobalLimitExec::new(
            plan,
            *self.offset.as_ref().unwrap_or(&0) as usize,
            self.limit.map(|l| l as usize),
        ))
    }

    #[instrument(level = "info", skip(self))]
    pub async fn explain_plan(&self, verbose: bool) -> Result<String> {
        let plan = self.create_plan().await?;
        let display = DisplayableExecutionPlan::new(plan.as_ref());

        Ok(format!("{}", display.indent(verbose)))
    }
}

/// [`DatasetRecordBatchStream`] wraps the dataset into a [`RecordBatchStream`] for
/// consumption by the user.
///
#[pin_project::pin_project]
pub struct DatasetRecordBatchStream {
    #[pin]
    exec_node: SendableRecordBatchStream,
    span: Span,
}

impl DatasetRecordBatchStream {
    pub fn new(exec_node: SendableRecordBatchStream) -> Self {
        let span = info_span!("DatasetRecordBatchStream");
        Self { exec_node, span }
    }
}

impl RecordBatchStream for DatasetRecordBatchStream {
    fn schema(&self) -> SchemaRef {
        self.exec_node.schema()
    }
}

impl Stream for DatasetRecordBatchStream {
    type Item = Result<RecordBatch>;

    fn poll_next(self: Pin<&mut Self>, cx: &mut Context<'_>) -> Poll<Option<Self::Item>> {
        let mut this = self.project();
        let _guard = this.span.enter();
        match this.exec_node.poll_next_unpin(cx) {
            Poll::Ready(result) => {
                Poll::Ready(result.map(|r| r.map_err(|e| Error::io(e.to_string(), location!()))))
            }
            Poll::Pending => Poll::Pending,
        }
    }
}

impl From<DatasetRecordBatchStream> for SendableRecordBatchStream {
    fn from(stream: DatasetRecordBatchStream) -> Self {
        stream.exec_node
    }
}

#[cfg(test)]
pub mod test_dataset {

    use super::*;

    use std::vec;

    use arrow_array::{ArrayRef, FixedSizeListArray, Int32Array, RecordBatchIterator, StringArray};
    use arrow_schema::ArrowError;
    use lance_file::version::LanceFileVersion;
    use lance_index::scalar::InvertedIndexParams;
    use lance_index::{scalar::ScalarIndexParams, IndexType};
    use tempfile::{tempdir, TempDir};

    use crate::arrow::*;
    use crate::dataset::WriteParams;
    use crate::index::vector::VectorIndexParams;

    // Creates a dataset with 5 batches where each batch has 80 rows
    //
    // The dataset has the following columns:
    //
    //  i   - i32      : [0, 1, ..., 399]
    //  s   - &str     : ["s-0", "s-1", ..., "s-399"]
    //  vec - [f32; 32]: [[0, 1, ... 31], [32, ..., 63], ... [..., (80 * 5 * 32) - 1]]
    //
    // An IVF-PQ index with 2 partitions is trained on this data
    pub struct TestVectorDataset {
        pub tmp_dir: TempDir,
        pub schema: Arc<ArrowSchema>,
        pub dataset: Dataset,
        dimension: u32,
    }

    impl TestVectorDataset {
        pub async fn new(
            data_storage_version: LanceFileVersion,
            stable_row_ids: bool,
        ) -> Result<Self> {
            Self::new_with_dimension(data_storage_version, stable_row_ids, 32).await
        }

        pub async fn new_with_dimension(
            data_storage_version: LanceFileVersion,
            stable_row_ids: bool,
            dimension: u32,
        ) -> Result<Self> {
            let tmp_dir = tempdir()?;
            let path = tmp_dir.path().to_str().unwrap();

            // Make sure the schema has metadata so it tests all paths that re-construct the schema along the way
            let metadata: HashMap<String, String> =
                vec![("dataset".to_string(), "vector".to_string())]
                    .into_iter()
                    .collect();

            let schema = Arc::new(ArrowSchema::new_with_metadata(
                vec![
                    ArrowField::new("i", DataType::Int32, true),
                    ArrowField::new("s", DataType::Utf8, true),
                    ArrowField::new(
                        "vec",
                        DataType::FixedSizeList(
                            Arc::new(ArrowField::new("item", DataType::Float32, true)),
                            dimension as i32,
                        ),
                        true,
                    ),
                ],
                metadata,
            ));

            let batches: Vec<RecordBatch> = (0..5)
                .map(|i| {
                    let vector_values: Float32Array =
                        (0..dimension * 80).map(|v| v as f32).collect();
                    let vectors =
                        FixedSizeListArray::try_new_from_values(vector_values, dimension as i32)
                            .unwrap();
                    RecordBatch::try_new(
                        schema.clone(),
                        vec![
                            Arc::new(Int32Array::from_iter_values(i * 80..(i + 1) * 80)),
                            Arc::new(StringArray::from_iter_values(
                                (i * 80..(i + 1) * 80).map(|v| format!("s-{}", v)),
                            )),
                            Arc::new(vectors),
                        ],
                    )
                })
                .collect::<std::result::Result<Vec<_>, ArrowError>>()?;

            let params = WriteParams {
                max_rows_per_group: 10,
                max_rows_per_file: 200,
                data_storage_version: Some(data_storage_version),
                enable_move_stable_row_ids: stable_row_ids,
                ..Default::default()
            };
            let reader = RecordBatchIterator::new(batches.into_iter().map(Ok), schema.clone());

            let dataset = Dataset::write(reader, path, Some(params)).await?;

            Ok(Self {
                tmp_dir,
                schema,
                dataset,
                dimension,
            })
        }

        pub async fn make_vector_index(&mut self) -> Result<()> {
            let params = VectorIndexParams::ivf_pq(2, 8, 2, MetricType::L2, 2);
            self.dataset
                .create_index(
                    &["vec"],
                    IndexType::Vector,
                    Some("idx".to_string()),
                    &params,
                    true,
                )
                .await
        }

        pub async fn make_scalar_index(&mut self) -> Result<()> {
            self.dataset
                .create_index(
                    &["i"],
                    IndexType::Scalar,
                    None,
                    &ScalarIndexParams::default(),
                    true,
                )
                .await
        }

        pub async fn make_fts_index(&mut self) -> Result<()> {
            self.dataset
                .create_index(
                    &["s"],
                    IndexType::Inverted,
                    None,
                    &InvertedIndexParams::default(),
                    true,
                )
                .await
        }

        pub async fn append_new_data(&mut self) -> Result<()> {
            let vector_values: Float32Array = (0..10)
                .flat_map(|i| vec![i as f32; self.dimension as usize].into_iter())
                .collect();
            let new_vectors =
                FixedSizeListArray::try_new_from_values(vector_values, self.dimension as i32)
                    .unwrap();
            let new_data: Vec<ArrayRef> = vec![
                Arc::new(Int32Array::from_iter_values(400..410)), // 5 * 80
                Arc::new(StringArray::from_iter_values(
                    (400..410).map(|v| format!("s-{}", v)),
                )),
                Arc::new(new_vectors),
            ];
            let reader = RecordBatchIterator::new(
                vec![RecordBatch::try_new(self.schema.clone(), new_data).unwrap()]
                    .into_iter()
                    .map(Ok),
                self.schema.clone(),
            );
            self.dataset.append(reader, None).await?;
            Ok(())
        }
    }
}

#[cfg(test)]
mod test {

    use std::collections::BTreeSet;
    use std::sync::Mutex;
    use std::vec;

    use arrow::array::as_primitive_array;
    use arrow::datatypes::Int32Type;
    use arrow_array::cast::AsArray;
    use arrow_array::types::{Float32Type, UInt64Type};
    use arrow_array::{
        ArrayRef, FixedSizeListArray, Float16Array, Int32Array, LargeStringArray, PrimitiveArray,
        RecordBatchIterator, StringArray, StructArray,
    };
    use arrow_ord::sort::sort_to_indices;
    use arrow_select::take;
    use datafusion::logical_expr::{col, lit};
    use half::f16;
    use lance_datagen::{array, gen, BatchCount, ByteCount, Dimension, RowCount};
    use lance_file::version::LanceFileVersion;
    use lance_index::scalar::InvertedIndexParams;
    use lance_index::vector::hnsw::builder::HnswBuildParams;
    use lance_index::vector::ivf::IvfBuildParams;
    use lance_index::vector::pq::PQBuildParams;
    use lance_index::vector::sq::builder::SQBuildParams;
    use lance_index::{scalar::ScalarIndexParams, IndexType};
    use lance_io::object_store::ObjectStoreParams;
    use lance_linalg::distance::DistanceType;
    use lance_testing::datagen::{BatchGenerator, IncrementingInt32, RandomVector};
    use rstest::rstest;
    use tempfile::{tempdir, TempDir};

    use super::*;
    use crate::arrow::*;
    use crate::dataset::optimize::{compact_files, CompactionOptions};
    use crate::dataset::scanner::test_dataset::TestVectorDataset;
    use crate::dataset::WriteMode;
    use crate::dataset::WriteParams;
    use crate::index::vector::{StageParams, VectorIndexParams};
    use crate::utils::test::{IoStats, IoTrackingStore};

    #[tokio::test]
    async fn test_batch_size() {
        let schema = Arc::new(ArrowSchema::new(vec![
            ArrowField::new("i", DataType::Int32, true),
            ArrowField::new("s", DataType::Utf8, true),
        ]));

        let batches: Vec<RecordBatch> = (0..5)
            .map(|i| {
                RecordBatch::try_new(
                    schema.clone(),
                    vec![
                        Arc::new(Int32Array::from_iter_values(i * 20..(i + 1) * 20)),
                        Arc::new(StringArray::from_iter_values(
                            (i * 20..(i + 1) * 20).map(|v| format!("s-{}", v)),
                        )),
                    ],
                )
                .unwrap()
            })
            .collect();

        for use_filter in [false, true] {
            let test_dir = tempdir().unwrap();
            let test_uri = test_dir.path().to_str().unwrap();
            let write_params = WriteParams {
                max_rows_per_file: 40,
                max_rows_per_group: 10,
                ..Default::default()
            };
            let batches =
                RecordBatchIterator::new(batches.clone().into_iter().map(Ok), schema.clone());
            Dataset::write(batches, test_uri, Some(write_params))
                .await
                .unwrap();

            let dataset = Dataset::open(test_uri).await.unwrap();
            let mut builder = dataset.scan();
            builder.batch_size(8);
            if use_filter {
                builder.filter("i IS NOT NULL").unwrap();
            }
            let mut stream = builder.try_into_stream().await.unwrap();
            let mut rows_read = 0;
            while let Some(next) = stream.next().await {
                let next = next.unwrap();
                let expected = 8.min(100 - rows_read);
                assert_eq!(next.num_rows(), expected);
                rows_read += next.num_rows();
            }
        }
    }

    #[cfg(not(windows))]
    #[tokio::test]
    async fn test_local_object_store() {
        let schema = Arc::new(ArrowSchema::new(vec![
            ArrowField::new("i", DataType::Int32, true),
            ArrowField::new("s", DataType::Utf8, true),
        ]));

        let batches: Vec<RecordBatch> = (0..5)
            .map(|i| {
                RecordBatch::try_new(
                    schema.clone(),
                    vec![
                        Arc::new(Int32Array::from_iter_values(i * 20..(i + 1) * 20)),
                        Arc::new(StringArray::from_iter_values(
                            (i * 20..(i + 1) * 20).map(|v| format!("s-{}", v)),
                        )),
                    ],
                )
                .unwrap()
            })
            .collect();

        let test_dir = tempdir().unwrap();
        let test_uri = test_dir.path().to_str().unwrap();
        let write_params = WriteParams {
            max_rows_per_file: 40,
            max_rows_per_group: 10,
            ..Default::default()
        };
        let batches = RecordBatchIterator::new(batches.clone().into_iter().map(Ok), schema.clone());
        Dataset::write(batches, test_uri, Some(write_params))
            .await
            .unwrap();

        let dataset = Dataset::open(&format!("file-object-store://{}", test_uri))
            .await
            .unwrap();
        let mut builder = dataset.scan();
        builder.batch_size(8);
        let mut stream = builder.try_into_stream().await.unwrap();
        let mut rows_read = 0;
        while let Some(next) = stream.next().await {
            let next = next.unwrap();
            let expected = 8.min(100 - rows_read);
            assert_eq!(next.num_rows(), expected);
            rows_read += next.num_rows();
        }
    }

    #[tokio::test]
    async fn test_filter_parsing() -> Result<()> {
        let test_ds = TestVectorDataset::new(LanceFileVersion::Stable, false).await?;
        let dataset = &test_ds.dataset;

        let mut scan = dataset.scan();
        assert!(scan.filter.is_none());

        scan.filter("i > 50")?;
        assert_eq!(scan.get_filter().unwrap(), Some(col("i").gt(lit(50))));

        for use_stats in [false, true] {
            let batches = scan
                .project(&["s"])?
                .use_stats(use_stats)
                .try_into_stream()
                .await?
                .try_collect::<Vec<_>>()
                .await?;
            let batch = concat_batches(&batches[0].schema(), &batches)?;

            let expected_batch = RecordBatch::try_new(
                // Projected just "s"
                Arc::new(test_ds.schema.project(&[1])?),
                vec![Arc::new(StringArray::from_iter_values(
                    (51..400).map(|v| format!("s-{}", v)),
                ))],
            )?;
            assert_eq!(batch, expected_batch);
        }
        Ok(())
    }

    #[rstest]
    #[tokio::test]
    async fn test_limit(
        #[values(LanceFileVersion::Legacy, LanceFileVersion::Stable)]
        data_storage_version: LanceFileVersion,
    ) -> Result<()> {
        let test_ds = TestVectorDataset::new(data_storage_version, false).await?;
        let dataset = &test_ds.dataset;

        let full_data = dataset.scan().try_into_batch().await?.slice(19, 2);

        let actual = dataset
            .scan()
            .limit(Some(2), Some(19))?
            .try_into_batch()
            .await?;

        assert_eq!(actual, full_data);
        Ok(())
    }

    #[rstest]
    #[tokio::test]
    async fn test_knn_nodes(
        #[values(LanceFileVersion::Legacy, LanceFileVersion::Stable)]
        data_storage_version: LanceFileVersion,
        #[values(false, true)] stable_row_ids: bool,
    ) {
        for build_index in &[true, false] {
            let mut test_ds = TestVectorDataset::new(data_storage_version, stable_row_ids)
                .await
                .unwrap();
            if *build_index {
                test_ds.make_vector_index().await.unwrap();
            }
            let dataset = &test_ds.dataset;

            let mut scan = dataset.scan();
            let key: Float32Array = (32..64).map(|v| v as f32).collect();
            scan.nearest("vec", &key, 5).unwrap();
            scan.refine(5);

            let results = scan
                .try_into_stream()
                .await
                .unwrap()
                .try_collect::<Vec<_>>()
                .await
                .unwrap();

            assert_eq!(results.len(), 1);
            let batch = &results[0];

            assert_eq!(batch.num_rows(), 5);
            assert_eq!(
                batch.schema().as_ref(),
                &ArrowSchema::new(vec![
                    ArrowField::new("i", DataType::Int32, true),
                    ArrowField::new("s", DataType::Utf8, true),
                    ArrowField::new(
                        "vec",
                        DataType::FixedSizeList(
                            Arc::new(ArrowField::new("item", DataType::Float32, true)),
                            32,
                        ),
                        true,
                    ),
                    ArrowField::new(DIST_COL, DataType::Float32, true),
                ])
                .with_metadata([("dataset".into(), "vector".into())].into())
            );

            let expected_i = BTreeSet::from_iter(vec![1, 81, 161, 241, 321]);
            let column_i = batch.column_by_name("i").unwrap();
            let actual_i: BTreeSet<i32> = as_primitive_array::<Int32Type>(column_i.as_ref())
                .values()
                .iter()
                .copied()
                .collect();
            assert_eq!(expected_i, actual_i);
        }
    }

    #[rstest]
    #[tokio::test]
    async fn test_knn_with_new_data(
        #[values(LanceFileVersion::Legacy, LanceFileVersion::Stable)]
        data_storage_version: LanceFileVersion,
        #[values(false, true)] stable_row_ids: bool,
    ) {
        let mut test_ds = TestVectorDataset::new(data_storage_version, stable_row_ids)
            .await
            .unwrap();
        test_ds.make_vector_index().await.unwrap();
        test_ds.append_new_data().await.unwrap();
        let dataset = &test_ds.dataset;

        // Create a bunch of queries
        let key: Float32Array = [0f32; 32].into_iter().collect();
        // Set as larger than the number of new rows that aren't in the index to
        // force result sets to be combined between index and flat scan.
        let k = 20;

        #[derive(Debug)]
        struct TestCase {
            filter: Option<&'static str>,
            limit: Option<i64>,
            use_index: bool,
        }

        let mut cases = vec![];
        for filter in [Some("i > 100"), None] {
            for limit in [None, Some(10)] {
                for use_index in [true, false] {
                    cases.push(TestCase {
                        filter,
                        limit,
                        use_index,
                    });
                }
            }
        }

        // Validate them all.
        for case in cases {
            let mut scanner = dataset.scan();
            scanner
                .nearest("vec", &key, k)
                .unwrap()
                .limit(case.limit, None)
                .unwrap()
                .refine(3)
                .use_index(case.use_index);
            if let Some(filter) = case.filter {
                scanner.filter(filter).unwrap();
            }

            let result = scanner
                .try_into_stream()
                .await
                .unwrap()
                .try_collect::<Vec<_>>()
                .await
                .unwrap();
            assert!(!result.is_empty());
            let result = concat_batches(&result[0].schema(), result.iter()).unwrap();

            if case.filter.is_some() {
                let result_rows = result.num_rows();
                let expected_rows = case.limit.unwrap_or(k as i64) as usize;
                assert!(
                    result_rows <= expected_rows,
                    "Expected less than {} rows, got {}",
                    expected_rows,
                    result_rows
                );
            } else {
                // Exactly equal count
                assert_eq!(result.num_rows(), case.limit.unwrap_or(k as i64) as usize);
            }

            // Top one should be the first value of new data
            assert_eq!(
                as_primitive_array::<Int32Type>(result.column(0).as_ref()).value(0),
                400
            );
        }
    }

    #[rstest]
    #[tokio::test]
    async fn test_knn_with_prefilter(
        #[values(LanceFileVersion::Legacy, LanceFileVersion::Stable)]
        data_storage_version: LanceFileVersion,
        #[values(false, true)] stable_row_ids: bool,
    ) {
        let mut test_ds = TestVectorDataset::new(data_storage_version, stable_row_ids)
            .await
            .unwrap();
        test_ds.make_vector_index().await.unwrap();
        let dataset = &test_ds.dataset;

        let mut scan = dataset.scan();
        let key: Float32Array = (32..64).map(|v| v as f32).collect();
        scan.filter("i > 100").unwrap();
        scan.prefilter(true);
        scan.project(&["i", "vec"]).unwrap();
        scan.nearest("vec", &key, 5).unwrap();
        scan.use_index(false);

        let results = scan
            .try_into_stream()
            .await
            .unwrap()
            .try_collect::<Vec<_>>()
            .await
            .unwrap();

        assert_eq!(results.len(), 1);
        let batch = &results[0];

        assert_eq!(batch.num_rows(), 5);
        assert_eq!(
            batch.schema().as_ref(),
            &ArrowSchema::new(vec![
                ArrowField::new("i", DataType::Int32, true),
                ArrowField::new(
                    "vec",
                    DataType::FixedSizeList(
                        Arc::new(ArrowField::new("item", DataType::Float32, true)),
                        32,
                    ),
                    true,
                ),
                ArrowField::new(DIST_COL, DataType::Float32, true),
            ])
            .with_metadata([("dataset".into(), "vector".into())].into())
        );

        // These match the query exactly.  The 5 results must include these 3.
        let exact_i = BTreeSet::from_iter(vec![161, 241, 321]);
        // These also include those 1 off from the query.  The remaining 2 results must be in this set.
        let close_i = BTreeSet::from_iter(vec![161, 241, 321, 160, 162, 240, 242, 320, 322]);
        let column_i = batch.column_by_name("i").unwrap();
        let actual_i: BTreeSet<i32> = as_primitive_array::<Int32Type>(column_i.as_ref())
            .values()
            .iter()
            .copied()
            .collect();
        assert!(exact_i.is_subset(&actual_i));
        assert!(actual_i.is_subset(&close_i));
    }

    #[rstest]
    #[tokio::test]
    async fn test_knn_filter_new_data(
        #[values(LanceFileVersion::Legacy, LanceFileVersion::Stable)]
        data_storage_version: LanceFileVersion,
        #[values(false, true)] stable_row_ids: bool,
    ) {
        // This test verifies that a filter (prefilter or postfilter) gets applied to the flat KNN results
        // in a combined KNN scan (a scan that combines results from an indexed ANN with an unindexed flat
        // search of new data)
        let mut test_ds = TestVectorDataset::new(data_storage_version, stable_row_ids)
            .await
            .unwrap();
        test_ds.make_vector_index().await.unwrap();
        test_ds.append_new_data().await.unwrap();
        let dataset = &test_ds.dataset;

        // This query will match exactly the new row with i = 400 which should be excluded by the prefilter
        let key: Float32Array = [0f32; 32].into_iter().collect();

        let mut query = dataset.scan();
        query.nearest("vec", &key, 20).unwrap();

        // Sanity check that 400 is in our results
        let results = query
            .try_into_stream()
            .await
            .unwrap()
            .try_collect::<Vec<_>>()
            .await
            .unwrap();

        let results_i = results[0]["i"]
            .as_primitive::<Int32Type>()
            .values()
            .iter()
            .copied()
            .collect::<BTreeSet<_>>();

        assert!(results_i.contains(&400));

        // Both prefilter and postfilter should remove 400 from our results
        for prefilter in [false, true] {
            let mut query = dataset.scan();
            query
                .filter("i != 400")
                .unwrap()
                .prefilter(prefilter)
                .nearest("vec", &key, 20)
                .unwrap();

            let results = query
                .try_into_stream()
                .await
                .unwrap()
                .try_collect::<Vec<_>>()
                .await
                .unwrap();

            let results_i = results[0]["i"]
                .as_primitive::<Int32Type>()
                .values()
                .iter()
                .copied()
                .collect::<BTreeSet<_>>();

            assert!(!results_i.contains(&400));
        }
    }

    #[rstest]
    #[tokio::test]
    async fn test_knn_with_filter(
        #[values(LanceFileVersion::Legacy, LanceFileVersion::Stable)]
        data_storage_version: LanceFileVersion,
        #[values(false, true)] stable_row_ids: bool,
    ) {
        let test_ds = TestVectorDataset::new(data_storage_version, stable_row_ids)
            .await
            .unwrap();
        let dataset = &test_ds.dataset;

        let mut scan = dataset.scan();
        let key: Float32Array = (32..64).map(|v| v as f32).collect();
        scan.nearest("vec", &key, 5).unwrap();
        scan.filter("i > 100").unwrap();
        scan.project(&["i", "vec"]).unwrap();
        scan.refine(5);

        let results = scan
            .try_into_stream()
            .await
            .unwrap()
            .try_collect::<Vec<_>>()
            .await
            .unwrap();

        assert_eq!(results.len(), 1);
        let batch = &results[0];

        assert_eq!(batch.num_rows(), 3);
        assert_eq!(
            batch.schema().as_ref(),
            &ArrowSchema::new(vec![
                ArrowField::new("i", DataType::Int32, true),
                ArrowField::new(
                    "vec",
                    DataType::FixedSizeList(
                        Arc::new(ArrowField::new("item", DataType::Float32, true)),
                        32,
                    ),
                    true,
                ),
                ArrowField::new(DIST_COL, DataType::Float32, true),
            ])
            .with_metadata([("dataset".into(), "vector".into())].into())
        );

        let expected_i = BTreeSet::from_iter(vec![161, 241, 321]);
        let column_i = batch.column_by_name("i").unwrap();
        let actual_i: BTreeSet<i32> = as_primitive_array::<Int32Type>(column_i.as_ref())
            .values()
            .iter()
            .copied()
            .collect();
        assert_eq!(expected_i, actual_i);
    }

    #[rstest]
    #[tokio::test]
    async fn test_refine_factor(
        #[values(LanceFileVersion::Legacy, LanceFileVersion::Stable)]
        data_storage_version: LanceFileVersion,
        #[values(false, true)] stable_row_ids: bool,
    ) {
        let test_ds = TestVectorDataset::new(data_storage_version, stable_row_ids)
            .await
            .unwrap();
        let dataset = &test_ds.dataset;

        let mut scan = dataset.scan();
        let key: Float32Array = (32..64).map(|v| v as f32).collect();
        scan.nearest("vec", &key, 5).unwrap();
        scan.refine(5);

        let results = scan
            .try_into_stream()
            .await
            .unwrap()
            .try_collect::<Vec<_>>()
            .await
            .unwrap();

        assert_eq!(results.len(), 1);
        let batch = &results[0];

        assert_eq!(batch.num_rows(), 5);
        assert_eq!(
            batch.schema().as_ref(),
            &ArrowSchema::new(vec![
                ArrowField::new("i", DataType::Int32, true),
                ArrowField::new("s", DataType::Utf8, true),
                ArrowField::new(
                    "vec",
                    DataType::FixedSizeList(
                        Arc::new(ArrowField::new("item", DataType::Float32, true)),
                        32,
                    ),
                    true,
                ),
                ArrowField::new(DIST_COL, DataType::Float32, true),
            ])
            .with_metadata([("dataset".into(), "vector".into())].into())
        );

        let expected_i = BTreeSet::from_iter(vec![1, 81, 161, 241, 321]);
        let column_i = batch.column_by_name("i").unwrap();
        let actual_i: BTreeSet<i32> = as_primitive_array::<Int32Type>(column_i.as_ref())
            .values()
            .iter()
            .copied()
            .collect();
        assert_eq!(expected_i, actual_i);
    }

    #[rstest]
    #[tokio::test]
    async fn test_only_row_id(
        #[values(LanceFileVersion::Legacy, LanceFileVersion::Stable)]
        data_storage_version: LanceFileVersion,
    ) {
        let test_ds = TestVectorDataset::new(data_storage_version, false)
            .await
            .unwrap();
        let dataset = &test_ds.dataset;

        let mut scan = dataset.scan();
        scan.project::<&str>(&[]).unwrap().with_row_id();

        let batch = scan.try_into_batch().await.unwrap();

        assert_eq!(batch.num_columns(), 1);
        assert_eq!(batch.num_rows(), 400);
        let expected_schema =
            ArrowSchema::new(vec![ArrowField::new(ROW_ID, DataType::UInt64, true)])
                .with_metadata(dataset.schema().metadata.clone());
        assert_eq!(batch.schema().as_ref(), &expected_schema,);

        let expected_row_ids: Vec<u64> = (0..200_u64).chain((1 << 32)..((1 << 32) + 200)).collect();
        let actual_row_ids: Vec<u64> = as_primitive_array::<UInt64Type>(batch.column(0).as_ref())
            .values()
            .iter()
            .copied()
            .collect();
        assert_eq!(expected_row_ids, actual_row_ids);
    }

    #[tokio::test]
    async fn test_scan_unordered_with_row_id() {
        // This test doesn't make sense for v2 files, there is no way to get an out-of-order scan
        let test_ds = TestVectorDataset::new(LanceFileVersion::Legacy, false)
            .await
            .unwrap();
        let dataset = &test_ds.dataset;

        let mut scan = dataset.scan();
        scan.with_row_id();

        let ordered_batches = scan
            .try_into_stream()
            .await
            .unwrap()
            .try_collect::<Vec<RecordBatch>>()
            .await
            .unwrap();
        assert!(ordered_batches.len() > 2);
        let ordered_batch =
            concat_batches(&ordered_batches[0].schema(), ordered_batches.iter()).unwrap();

        // Attempt to get out-of-order scan, but that might take multiple attempts.
        scan.scan_in_order(false);
        for _ in 0..10 {
            let unordered_batches = scan
                .try_into_stream()
                .await
                .unwrap()
                .try_collect::<Vec<RecordBatch>>()
                .await
                .unwrap();
            let unordered_batch =
                concat_batches(&unordered_batches[0].schema(), unordered_batches.iter()).unwrap();

            assert_eq!(ordered_batch.num_rows(), unordered_batch.num_rows());

            // If they aren't equal, they should be equal if we sort by row id
            if ordered_batch != unordered_batch {
                let sort_indices = sort_to_indices(&unordered_batch[ROW_ID], None, None).unwrap();

                let ordered_i = ordered_batch["i"].clone();
                let sorted_i = take::take(&unordered_batch["i"], &sort_indices, None).unwrap();

                assert_eq!(&ordered_i, &sorted_i);

                break;
            }
        }
    }

    #[rstest]
    #[tokio::test]
    async fn test_scan_order(
        #[values(LanceFileVersion::Legacy, LanceFileVersion::Stable)]
        data_storage_version: LanceFileVersion,
    ) {
        let test_dir = tempdir().unwrap();
        let test_uri = test_dir.path().to_str().unwrap();

        let schema = Arc::new(ArrowSchema::new(vec![ArrowField::new(
            "i",
            DataType::Int32,
            true,
        )]));

        let batch1 = RecordBatch::try_new(
            schema.clone(),
            vec![Arc::new(Int32Array::from(vec![1, 2, 3, 4, 5]))],
        )
        .unwrap();

        let batch2 = RecordBatch::try_new(
            schema.clone(),
            vec![Arc::new(Int32Array::from(vec![6, 7, 8]))],
        )
        .unwrap();

        let params = WriteParams {
            mode: WriteMode::Append,
            data_storage_version: Some(data_storage_version),
            ..Default::default()
        };

        let write_batch = |batch: RecordBatch| async {
            let reader = RecordBatchIterator::new(vec![Ok(batch)], schema.clone());
            Dataset::write(reader, test_uri, Some(params)).await
        };

        write_batch.clone()(batch1.clone()).await.unwrap();
        write_batch(batch2.clone()).await.unwrap();

        let dataset = Arc::new(Dataset::open(test_uri).await.unwrap());
        let fragment1 = dataset.get_fragment(0).unwrap().metadata().clone();
        let fragment2 = dataset.get_fragment(1).unwrap().metadata().clone();

        // 1 then 2
        let mut scanner = dataset.scan();
        scanner.with_fragments(vec![fragment1.clone(), fragment2.clone()]);
        let output = scanner
            .try_into_stream()
            .await
            .unwrap()
            .try_collect::<Vec<_>>()
            .await
            .unwrap();
        assert_eq!(output.len(), 2);
        assert_eq!(output[0], batch1);
        assert_eq!(output[1], batch2);

        // 2 then 1
        let mut scanner = dataset.scan();
        scanner.with_fragments(vec![fragment2, fragment1]);
        let output = scanner
            .try_into_stream()
            .await
            .unwrap()
            .try_collect::<Vec<_>>()
            .await
            .unwrap();
        assert_eq!(output.len(), 2);
        assert_eq!(output[0], batch2);
        assert_eq!(output[1], batch1);
    }

    #[rstest]
    #[tokio::test]
    async fn test_scan_sort(
        #[values(LanceFileVersion::Legacy, LanceFileVersion::Stable)]
        data_storage_version: LanceFileVersion,
    ) {
        let test_dir = tempdir().unwrap();
        let test_uri = test_dir.path().to_str().unwrap();

        let data = gen()
            .col("int", array::cycle::<Int32Type>(vec![5, 4, 1, 2, 3]))
            .col(
                "str",
                array::cycle_utf8_literals(&["a", "b", "c", "e", "d"]),
            );

        let sorted_by_int = gen()
            .col("int", array::cycle::<Int32Type>(vec![1, 2, 3, 4, 5]))
            .col(
                "str",
                array::cycle_utf8_literals(&["c", "e", "d", "b", "a"]),
            )
            .into_batch_rows(RowCount::from(5))
            .unwrap();

        let sorted_by_str = gen()
            .col("int", array::cycle::<Int32Type>(vec![5, 4, 1, 3, 2]))
            .col(
                "str",
                array::cycle_utf8_literals(&["a", "b", "c", "d", "e"]),
            )
            .into_batch_rows(RowCount::from(5))
            .unwrap();

        Dataset::write(
            data.into_reader_rows(RowCount::from(5), BatchCount::from(1)),
            test_uri,
            Some(WriteParams {
                data_storage_version: Some(data_storage_version),
                ..Default::default()
            }),
        )
        .await
        .unwrap();

        let dataset = Arc::new(Dataset::open(test_uri).await.unwrap());

        let batches_by_int = dataset
            .scan()
            .order_by(Some(vec![ColumnOrdering::asc_nulls_first(
                "int".to_string(),
            )]))
            .unwrap()
            .try_into_stream()
            .await
            .unwrap()
            .try_collect::<Vec<_>>()
            .await
            .unwrap();

        assert_eq!(batches_by_int[0], sorted_by_int);

        let batches_by_str = dataset
            .scan()
            .order_by(Some(vec![ColumnOrdering::asc_nulls_first(
                "str".to_string(),
            )]))
            .unwrap()
            .try_into_stream()
            .await
            .unwrap()
            .try_collect::<Vec<_>>()
            .await
            .unwrap();

        assert_eq!(batches_by_str[0], sorted_by_str);

        // Ensure an empty sort vec does not break anything (sorting is disabled)
        dataset
            .scan()
            .order_by(Some(vec![]))
            .unwrap()
            .try_into_stream()
            .await
            .unwrap()
            .try_collect::<Vec<_>>()
            .await
            .unwrap();
    }

    #[rstest]
    #[tokio::test]
    async fn test_sort_multi_columns(
        #[values(LanceFileVersion::Legacy, LanceFileVersion::Stable)]
        data_storage_version: LanceFileVersion,
    ) {
        let test_dir = tempdir().unwrap();
        let test_uri = test_dir.path().to_str().unwrap();

        let data = gen()
            .col("int", array::cycle::<Int32Type>(vec![5, 5, 1, 1, 3]))
            .col(
                "float",
                array::cycle::<Float32Type>(vec![7.3, -f32::NAN, f32::NAN, 4.3, f32::INFINITY]),
            );

        let sorted_by_int_then_float = gen()
            .col("int", array::cycle::<Int32Type>(vec![1, 1, 3, 5, 5]))
            .col(
                "float",
                // floats should be sorted using total order so -NAN is before all and NAN is after all
                array::cycle::<Float32Type>(vec![4.3, f32::NAN, f32::INFINITY, -f32::NAN, 7.3]),
            )
            .into_batch_rows(RowCount::from(5))
            .unwrap();

        Dataset::write(
            data.into_reader_rows(RowCount::from(5), BatchCount::from(1)),
            test_uri,
            Some(WriteParams {
                data_storage_version: Some(data_storage_version),
                ..Default::default()
            }),
        )
        .await
        .unwrap();

        let dataset = Arc::new(Dataset::open(test_uri).await.unwrap());

        let batches_by_int_then_float = dataset
            .scan()
            .order_by(Some(vec![
                ColumnOrdering::asc_nulls_first("int".to_string()),
                ColumnOrdering::asc_nulls_first("float".to_string()),
            ]))
            .unwrap()
            .try_into_stream()
            .await
            .unwrap()
            .try_collect::<Vec<_>>()
            .await
            .unwrap();

        assert_eq!(batches_by_int_then_float[0], sorted_by_int_then_float);
    }

    #[rstest]
    #[tokio::test]
    async fn test_ann_prefilter(
        #[values(LanceFileVersion::Legacy, LanceFileVersion::Stable)]
        data_storage_version: LanceFileVersion,
        #[values(false, true)] stable_row_ids: bool,
        #[values(
            VectorIndexParams::ivf_pq(2, 8, 2, MetricType::L2, 2),
            VectorIndexParams::with_ivf_hnsw_sq_params(
                MetricType::L2,
                IvfBuildParams::new(2),
                HnswBuildParams::default(),
                SQBuildParams::default()
            )
        )]
        index_params: VectorIndexParams,
    ) {
        let test_dir = tempdir().unwrap();
        let test_uri = test_dir.path().to_str().unwrap();

        let schema = Arc::new(ArrowSchema::new(vec![
            ArrowField::new("filterable", DataType::Int32, true),
            ArrowField::new("vector", fixed_size_list_type(2, DataType::Float32), true),
        ]));

        let vector_values = Float32Array::from_iter_values((0..600).map(|x| x as f32));

        let batches = vec![RecordBatch::try_new(
            schema.clone(),
            vec![
                Arc::new(Int32Array::from_iter_values(0..300)),
                Arc::new(FixedSizeListArray::try_new_from_values(vector_values, 2).unwrap()),
            ],
        )
        .unwrap()];

        let write_params = WriteParams {
            data_storage_version: Some(data_storage_version),
            max_rows_per_file: 300, // At least two files to make sure stable row ids make a difference
            enable_move_stable_row_ids: stable_row_ids,
            ..Default::default()
        };
        let batches = RecordBatchIterator::new(batches.into_iter().map(Ok), schema.clone());
        let mut dataset = Dataset::write(batches, test_uri, Some(write_params))
            .await
            .unwrap();

        dataset
            .create_index(&["vector"], IndexType::Vector, None, &index_params, false)
            .await
            .unwrap();

        let query_key = Arc::new(Float32Array::from_iter_values((0..2).map(|x| x as f32)));
        let mut scan = dataset.scan();
        scan.filter("filterable > 5").unwrap();
        scan.nearest("vector", &query_key, 1).unwrap();
        scan.with_row_id();

        let batches = scan
            .try_into_stream()
            .await
            .unwrap()
            .try_collect::<Vec<_>>()
            .await
            .unwrap();
        assert_eq!(batches.len(), 0);

        scan.prefilter(true);
        let batches = scan
            .try_into_stream()
            .await
            .unwrap()
            .try_collect::<Vec<_>>()
            .await
            .unwrap();
        assert_eq!(batches.len(), 1);

        let first_match = batches[0][ROW_ID].as_primitive::<UInt64Type>().values()[0];

        assert_eq!(6, first_match);
    }

    #[rstest]
    #[tokio::test]
    async fn test_filter_on_large_utf8(
        #[values(LanceFileVersion::Legacy, LanceFileVersion::Stable)]
        data_storage_version: LanceFileVersion,
    ) {
        let test_dir = tempdir().unwrap();
        let test_uri = test_dir.path().to_str().unwrap();

        let schema = Arc::new(ArrowSchema::new(vec![ArrowField::new(
            "ls",
            DataType::LargeUtf8,
            true,
        )]));

        let batches = vec![RecordBatch::try_new(
            schema.clone(),
            vec![Arc::new(LargeStringArray::from_iter_values(
                (0..10).map(|v| format!("s-{}", v)),
            ))],
        )
        .unwrap()];

        let write_params = WriteParams {
            data_storage_version: Some(data_storage_version),
            ..Default::default()
        };
        let batches = RecordBatchIterator::new(batches.into_iter().map(Ok), schema.clone());
        Dataset::write(batches, test_uri, Some(write_params))
            .await
            .unwrap();

        let dataset = Dataset::open(test_uri).await.unwrap();
        let mut scan = dataset.scan();
        scan.filter("ls = 's-8'").unwrap();

        let batches = scan
            .try_into_stream()
            .await
            .unwrap()
            .try_collect::<Vec<_>>()
            .await
            .unwrap();
        let batch = &batches[0];

        let expected = RecordBatch::try_new(
            schema.clone(),
            vec![Arc::new(LargeStringArray::from_iter_values(
                (8..9).map(|v| format!("s-{}", v)),
            ))],
        )
        .unwrap();

        assert_eq!(batch, &expected);
    }

    #[rstest]
    #[tokio::test]
    async fn test_filter_with_regex(
        #[values(LanceFileVersion::Legacy, LanceFileVersion::Stable)]
        data_storage_version: LanceFileVersion,
    ) {
        let test_dir = tempdir().unwrap();
        let test_uri = test_dir.path().to_str().unwrap();

        let schema = Arc::new(ArrowSchema::new(vec![ArrowField::new(
            "ls",
            DataType::Utf8,
            true,
        )]));

        let batches = vec![RecordBatch::try_new(
            schema.clone(),
            vec![Arc::new(StringArray::from_iter_values(
                (0..20).map(|v| format!("s-{}", v)),
            ))],
        )
        .unwrap()];

        let write_params = WriteParams {
            data_storage_version: Some(data_storage_version),
            ..Default::default()
        };
        let batches = RecordBatchIterator::new(batches.into_iter().map(Ok), schema.clone());
        Dataset::write(batches, test_uri, Some(write_params))
            .await
            .unwrap();

        let dataset = Dataset::open(test_uri).await.unwrap();
        let mut scan = dataset.scan();
        scan.filter("regexp_match(ls, 's-1.')").unwrap();

        let stream = scan.try_into_stream().await.unwrap();
        let batches = stream.try_collect::<Vec<_>>().await.unwrap();
        let batch = &batches[0];

        let expected = RecordBatch::try_new(
            schema.clone(),
            vec![Arc::new(StringArray::from_iter_values(
                (10..=19).map(|v| format!("s-{}", v)),
            ))],
        )
        .unwrap();

        assert_eq!(batch, &expected);
    }

    #[tokio::test]
    async fn test_filter_proj_bug() {
        let struct_i_field = ArrowField::new("i", DataType::Int32, true);
        let struct_o_field = ArrowField::new("o", DataType::Utf8, true);
        let schema = Arc::new(ArrowSchema::new(vec![
            ArrowField::new(
                "struct",
                DataType::Struct(vec![struct_i_field.clone(), struct_o_field.clone()].into()),
                true,
            ),
            ArrowField::new("s", DataType::Utf8, true),
        ]));

        let input_batches: Vec<RecordBatch> = (0..5)
            .map(|i| {
                let struct_i_arr: Arc<Int32Array> =
                    Arc::new(Int32Array::from_iter_values(i * 20..(i + 1) * 20));
                let struct_o_arr: Arc<StringArray> = Arc::new(StringArray::from_iter_values(
                    (i * 20..(i + 1) * 20).map(|v| format!("o-{:02}", v)),
                ));
                RecordBatch::try_new(
                    schema.clone(),
                    vec![
                        Arc::new(StructArray::from(vec![
                            (Arc::new(struct_i_field.clone()), struct_i_arr as ArrayRef),
                            (Arc::new(struct_o_field.clone()), struct_o_arr as ArrayRef),
                        ])),
                        Arc::new(StringArray::from_iter_values(
                            (i * 20..(i + 1) * 20).map(|v| format!("s-{}", v)),
                        )),
                    ],
                )
                .unwrap()
            })
            .collect();
        let batches =
            RecordBatchIterator::new(input_batches.clone().into_iter().map(Ok), schema.clone());
        let test_dir = tempdir().unwrap();
        let test_uri = test_dir.path().to_str().unwrap();
        let write_params = WriteParams {
            max_rows_per_file: 40,
            max_rows_per_group: 10,
            data_storage_version: Some(LanceFileVersion::Legacy),
            ..Default::default()
        };
        Dataset::write(batches, test_uri, Some(write_params))
            .await
            .unwrap();

        let dataset = Dataset::open(test_uri).await.unwrap();
        let batches = dataset
            .scan()
            .filter("struct.i >= 20")
            .unwrap()
            .try_into_stream()
            .await
            .unwrap()
            .try_collect::<Vec<_>>()
            .await
            .unwrap();
        let batch = concat_batches(&batches[0].schema(), &batches).unwrap();

        let expected_batch = concat_batches(&schema, &input_batches.as_slice()[1..]).unwrap();
        assert_eq!(batch, expected_batch);

        // different order
        let batches = dataset
            .scan()
            .filter("struct.o >= 'o-20'")
            .unwrap()
            .try_into_stream()
            .await
            .unwrap()
            .try_collect::<Vec<_>>()
            .await
            .unwrap();
        let batch = concat_batches(&batches[0].schema(), &batches).unwrap();
        assert_eq!(batch, expected_batch);

        // other reported bug with nested top level column access
        let batches = dataset
            .scan()
            .project(vec!["struct"].as_slice())
            .unwrap()
            .try_into_stream()
            .await
            .unwrap()
            .try_collect::<Vec<_>>()
            .await
            .unwrap();
        concat_batches(&batches[0].schema(), &batches).unwrap();
    }

    #[rstest]
    #[tokio::test]
    async fn test_ann_with_deletion(
        #[values(LanceFileVersion::Legacy, LanceFileVersion::Stable)]
        data_storage_version: LanceFileVersion,
        #[values(false, true)] stable_row_ids: bool,
    ) {
        let vec_params = vec![
            // TODO: re-enable diskann test when we can tune to get reproducible results.
            // VectorIndexParams::with_diskann_params(MetricType::L2, DiskANNParams::new(10, 1.5, 10)),
            VectorIndexParams::ivf_pq(4, 8, 2, MetricType::L2, 2),
        ];
        for params in vec_params {
            let test_dir = tempdir().unwrap();
            let test_uri = test_dir.path().to_str().unwrap();

            // make dataset
            let schema = Arc::new(ArrowSchema::new(vec![
                ArrowField::new("i", DataType::Int32, true),
                ArrowField::new(
                    "vec",
                    DataType::FixedSizeList(
                        Arc::new(ArrowField::new("item", DataType::Float32, true)),
                        32,
                    ),
                    true,
                ),
            ]));

            // vectors are [1, 1, 1, ...] [2, 2, 2, ...]
            let vector_values: Float32Array =
                (0..32 * 512).map(|v| (v / 32) as f32 + 1.0).collect();
            let vectors = FixedSizeListArray::try_new_from_values(vector_values, 32).unwrap();

            let batches = vec![RecordBatch::try_new(
                schema.clone(),
                vec![
                    Arc::new(Int32Array::from_iter_values(0..512)),
                    Arc::new(vectors.clone()),
                ],
            )
            .unwrap()];

            let reader = RecordBatchIterator::new(batches.into_iter().map(Ok), schema.clone());
            let mut dataset = Dataset::write(
                reader,
                test_uri,
                Some(WriteParams {
                    data_storage_version: Some(data_storage_version),
                    enable_move_stable_row_ids: stable_row_ids,
                    ..Default::default()
                }),
            )
            .await
            .unwrap();

            assert_eq!(dataset.index_cache_entry_count(), 0);
            dataset
                .create_index(
                    &["vec"],
                    IndexType::Vector,
                    Some("idx".to_string()),
                    &params,
                    true,
                )
                .await
                .unwrap();

            let mut scan = dataset.scan();
            // closest be i = 0..5
            let key: Float32Array = (0..32).map(|_v| 1.0_f32).collect();
            scan.nearest("vec", &key, 5).unwrap();
            scan.refine(100);
            scan.nprobs(100);

            assert_eq!(
                dataset.index_cache_entry_count(),
                1, // 1 for index metadata
            );
            let results = scan
                .try_into_stream()
                .await
                .unwrap()
                .try_collect::<Vec<_>>()
                .await
                .unwrap();

            assert_eq!(
                dataset.index_cache_entry_count(),
                5 + dataset.versions().await.unwrap().len()
            );
            assert_eq!(results.len(), 1);
            let batch = &results[0];

            let expected_i = BTreeSet::from_iter(vec![0, 1, 2, 3, 4]);
            let column_i = batch.column_by_name("i").unwrap();
            let actual_i: BTreeSet<i32> = as_primitive_array::<Int32Type>(column_i.as_ref())
                .values()
                .iter()
                .copied()
                .collect();
            assert_eq!(expected_i, actual_i);

            // DELETE top result and search again

            dataset.delete("i = 1").await.unwrap();
            let mut scan = dataset.scan();
            scan.nearest("vec", &key, 5).unwrap();
            scan.refine(100);
            scan.nprobs(100);

            let results = scan
                .try_into_stream()
                .await
                .unwrap()
                .try_collect::<Vec<_>>()
                .await
                .unwrap();

            assert_eq!(results.len(), 1);
            let batch = &results[0];

            // i=1 was deleted, and 5 is the next best, the reset shouldn't change
            let expected_i = BTreeSet::from_iter(vec![0, 2, 3, 4, 5]);
            let column_i = batch.column_by_name("i").unwrap();
            let actual_i: BTreeSet<i32> = as_primitive_array::<Int32Type>(column_i.as_ref())
                .values()
                .iter()
                .copied()
                .collect();
            assert_eq!(expected_i, actual_i);

            // Add a second fragment and test the case where there are no deletion
            // files but there are missing fragments.
            let batches = vec![RecordBatch::try_new(
                schema.clone(),
                vec![
                    Arc::new(Int32Array::from_iter_values(512..1024)),
                    Arc::new(vectors),
                ],
            )
            .unwrap()];

            let reader = RecordBatchIterator::new(batches.into_iter().map(Ok), schema.clone());
            let mut dataset = Dataset::write(
                reader,
                test_uri,
                Some(WriteParams {
                    mode: WriteMode::Append,
                    data_storage_version: Some(data_storage_version),
                    ..Default::default()
                }),
            )
            .await
            .unwrap();
            dataset
                .create_index(
                    &["vec"],
                    IndexType::Vector,
                    Some("idx".to_string()),
                    &params,
                    true,
                )
                .await
                .unwrap();

            dataset.delete("i < 512").await.unwrap();

            let mut scan = dataset.scan();
            scan.nearest("vec", &key, 5).unwrap();
            scan.refine(100);
            scan.nprobs(100);

            let results = scan
                .try_into_stream()
                .await
                .unwrap()
                .try_collect::<Vec<_>>()
                .await
                .unwrap();

            assert_eq!(results.len(), 1);
            let batch = &results[0];

            // It should not pick up any results from the first fragment
            let expected_i = BTreeSet::from_iter(vec![512, 513, 514, 515, 516]);
            let column_i = batch.column_by_name("i").unwrap();
            let actual_i: BTreeSet<i32> = as_primitive_array::<Int32Type>(column_i.as_ref())
                .values()
                .iter()
                .copied()
                .collect();
            assert_eq!(expected_i, actual_i);
        }
    }

    #[rstest]
    #[tokio::test]
    async fn test_count_rows_with_filter(
        #[values(LanceFileVersion::Legacy, LanceFileVersion::Stable)]
        data_storage_version: LanceFileVersion,
    ) {
        let test_dir = tempdir().unwrap();
        let test_uri = test_dir.path().to_str().unwrap();
        let mut data_gen = BatchGenerator::new().col(Box::new(
            IncrementingInt32::new().named("Filter_me".to_owned()),
        ));
        Dataset::write(
            data_gen.batch(32),
            test_uri,
            Some(WriteParams {
                data_storage_version: Some(data_storage_version),
                ..Default::default()
            }),
        )
        .await
        .unwrap();

        let dataset = Dataset::open(test_uri).await.unwrap();
        assert_eq!(32, dataset.scan().count_rows().await.unwrap());
        assert_eq!(
            16,
            dataset
                .scan()
                .filter("`Filter_me` > 15")
                .unwrap()
                .count_rows()
                .await
                .unwrap()
        );
    }

    #[rstest]
    #[tokio::test]
    async fn test_dynamic_projection(
        #[values(LanceFileVersion::Legacy, LanceFileVersion::Stable)]
        data_storage_version: LanceFileVersion,
    ) {
        let test_dir = tempdir().unwrap();
        let test_uri = test_dir.path().to_str().unwrap();
        let mut data_gen =
            BatchGenerator::new().col(Box::new(IncrementingInt32::new().named("i".to_owned())));
        Dataset::write(
            data_gen.batch(32),
            test_uri,
            Some(WriteParams {
                data_storage_version: Some(data_storage_version),
                ..Default::default()
            }),
        )
        .await
        .unwrap();

        let dataset = Dataset::open(test_uri).await.unwrap();
        assert_eq!(32, dataset.scan().count_rows().await.unwrap());

        let mut scanner = dataset.scan();

        let scan_res = scanner
            .project_with_transform(&[("bool", "i > 15")])
            .unwrap()
            .try_into_batch()
            .await
            .unwrap();

        assert_eq!(1, scan_res.num_columns());

        let bool_col = scan_res
            .column_by_name("bool")
            .expect("bool column should exist");
        let bool_arr = bool_col.as_boolean();
        for i in 0..32 {
            if i > 15 {
                assert!(bool_arr.value(i));
            } else {
                assert!(!bool_arr.value(i));
            }
        }
    }

    #[rstest]
    #[tokio::test]
    async fn test_column_casting_function(
        #[values(LanceFileVersion::Legacy, LanceFileVersion::Stable)]
        data_storage_version: LanceFileVersion,
    ) {
        let test_dir = tempdir().unwrap();
        let test_uri = test_dir.path().to_str().unwrap();
        let mut data_gen =
            BatchGenerator::new().col(Box::new(RandomVector::new().named("vec".to_owned())));
        Dataset::write(
            data_gen.batch(32),
            test_uri,
            Some(WriteParams {
                data_storage_version: Some(data_storage_version),
                ..Default::default()
            }),
        )
        .await
        .unwrap();

        let dataset = Dataset::open(test_uri).await.unwrap();
        assert_eq!(32, dataset.scan().count_rows().await.unwrap());

        let mut scanner = dataset.scan();

        let scan_res = scanner
            .project_with_transform(&[("f16", "_cast_list_f16(vec)")])
            .unwrap()
            .try_into_batch()
            .await
            .unwrap();

        assert_eq!(1, scan_res.num_columns());
        assert_eq!(32, scan_res.num_rows());
        assert_eq!("f16", scan_res.schema().field(0).name());

        let mut scanner = dataset.scan();
        let scan_res_original = scanner
            .project(&["vec"])
            .unwrap()
            .try_into_batch()
            .await
            .unwrap();

        let f32_col: &Float32Array = scan_res_original
            .column_by_name("vec")
            .unwrap()
            .as_fixed_size_list()
            .values()
            .as_primitive();
        let f16_col: &Float16Array = scan_res
            .column_by_name("f16")
            .unwrap()
            .as_fixed_size_list()
            .values()
            .as_primitive();

        for (f32_val, f16_val) in f32_col.iter().zip(f16_col.iter()) {
            let f32_val = f32_val.unwrap();
            let f16_val = f16_val.unwrap();
            assert_eq!(f16::from_f32(f32_val), f16_val);
        }
    }

    struct ScalarIndexTestFixture {
        _test_dir: TempDir,
        dataset: Dataset,
        sample_query: Arc<dyn Array>,
        delete_query: Arc<dyn Array>,
        // The original version of the data, two fragments, rows 0-1000
        original_version: u64,
        // The original version of the data, 1 row deleted, compacted to a single fragment
        compact_version: u64,
        // The original version of the data + an extra 1000 unindexed
        append_version: u64,
        // The original version of the data + an extra 1000 rows, with indices updated so all rows indexed
        updated_version: u64,
        // The original version of the data with 1 deleted row
        delete_version: u64,
        // The original version of the data + an extra 1000 uindexed + 1 deleted row
        append_then_delete_version: u64,
    }

    #[derive(Debug, PartialEq)]
    struct ScalarTestParams {
        use_index: bool,
        use_projection: bool,
        use_deleted_data: bool,
        use_new_data: bool,
        with_row_id: bool,
        use_compaction: bool,
        use_updated: bool,
    }

    impl ScalarIndexTestFixture {
        async fn new(data_storage_version: LanceFileVersion, use_stable_row_ids: bool) -> Self {
            let test_dir = tempdir().unwrap();
            let test_uri = test_dir.path().to_str().unwrap();

            // Write 1000 rows.  Train indices.  Then write 1000 new rows with the same vector data.
            // Then delete a row from the trained data.
            //
            // The first row where indexed == 50 is our sample query.
            // The first row where indexed == 75 is our deleted row (and delete query)
            let data = gen()
                .col(
                    "vector",
                    array::rand_vec::<Float32Type>(Dimension::from(32)),
                )
                .col("indexed", array::step::<Int32Type>())
                .col("not_indexed", array::step::<Int32Type>())
                .into_batch_rows(RowCount::from(1000))
                .unwrap();

            // Write as two batches so we can later compact
            let mut dataset = Dataset::write(
                RecordBatchIterator::new(vec![Ok(data.clone())], data.schema().clone()),
                test_uri,
                Some(WriteParams {
                    max_rows_per_file: 500,
                    data_storage_version: Some(data_storage_version),
                    enable_move_stable_row_ids: use_stable_row_ids,
                    ..Default::default()
                }),
            )
            .await
            .unwrap();

            dataset
                .create_index(
                    &["vector"],
                    IndexType::Vector,
                    None,
                    &VectorIndexParams::ivf_pq(2, 8, 2, MetricType::L2, 2),
                    false,
                )
                .await
                .unwrap();

            dataset
                .create_index(
                    &["indexed"],
                    IndexType::Scalar,
                    None,
                    &ScalarIndexParams::default(),
                    false,
                )
                .await
                .unwrap();

            let original_version = dataset.version().version;
            let sample_query = data["vector"].as_fixed_size_list().value(50);
            let delete_query = data["vector"].as_fixed_size_list().value(75);

            // APPEND DATA

            // Re-use the vector column in the new batch but add 1000 to the indexed/not_indexed columns so
            // they are distinct.  This makes our checks easier.
            let new_indexed =
                arrow_arith::numeric::add(&data["indexed"], &Int32Array::new_scalar(1000)).unwrap();
            let new_not_indexed =
                arrow_arith::numeric::add(&data["indexed"], &Int32Array::new_scalar(1000)).unwrap();
            let append_data = RecordBatch::try_new(
                data.schema(),
                vec![data["vector"].clone(), new_indexed, new_not_indexed],
            )
            .unwrap();

            dataset
                .append(
                    RecordBatchIterator::new(vec![Ok(append_data)], data.schema()),
                    Some(WriteParams {
                        data_storage_version: Some(data_storage_version),
                        ..Default::default()
                    }),
                )
                .await
                .unwrap();

            let append_version = dataset.version().version;

            // UPDATE

            dataset.optimize_indices(&Default::default()).await.unwrap();
            let updated_version = dataset.version().version;

            // APPEND -> DELETE

            dataset.checkout_version(append_version).await.unwrap();
            dataset.restore().await.unwrap();

            dataset.delete("not_indexed = 75").await.unwrap();

            let append_then_delete_version = dataset.version().version;

            // DELETE

            let mut dataset = dataset.checkout_version(original_version).await.unwrap();
            dataset.restore().await.unwrap();

            dataset.delete("not_indexed = 75").await.unwrap();

            let delete_version = dataset.version().version;

            // COMPACT (this should materialize the deletion)
            compact_files(&mut dataset, CompactionOptions::default(), None)
                .await
                .unwrap();
            let compact_version = dataset.version().version;
            dataset.checkout_version(original_version).await.unwrap();
            dataset.restore().await.unwrap();

            Self {
                _test_dir: test_dir,
                dataset,
                sample_query,
                delete_query,
                original_version,
                compact_version,
                append_version,
                updated_version,
                delete_version,
                append_then_delete_version,
            }
        }

        fn sample_query(&self) -> &PrimitiveArray<Float32Type> {
            self.sample_query.as_primitive::<Float32Type>()
        }

        fn delete_query(&self) -> &PrimitiveArray<Float32Type> {
            self.delete_query.as_primitive::<Float32Type>()
        }

        async fn get_dataset(&self, params: &ScalarTestParams) -> Dataset {
            let version = if params.use_compaction {
                // These combinations should not be possible
                if params.use_deleted_data || params.use_new_data || params.use_updated {
                    panic!(
                        "There is no test data combining new/deleted/updated data with compaction"
                    );
                } else {
                    self.compact_version
                }
            } else if params.use_updated {
                // These combinations should not be possible
                if params.use_deleted_data || params.use_new_data || params.use_compaction {
                    panic!(
                        "There is no test data combining updated data with new/deleted/compaction"
                    );
                } else {
                    self.updated_version
                }
            } else {
                match (params.use_new_data, params.use_deleted_data) {
                    (false, false) => self.original_version,
                    (false, true) => self.delete_version,
                    (true, false) => self.append_version,
                    (true, true) => self.append_then_delete_version,
                }
            };
            self.dataset.checkout_version(version).await.unwrap()
        }

        async fn run_query(
            &self,
            query: &str,
            vector: Option<&PrimitiveArray<Float32Type>>,
            params: &ScalarTestParams,
        ) -> (String, RecordBatch) {
            let dataset = self.get_dataset(params).await;
            let mut scan = dataset.scan();
            if let Some(vector) = vector {
                scan.nearest("vector", vector, 10).unwrap();
            }
            if params.use_projection {
                scan.project(&["indexed"]).unwrap();
            }
            if params.with_row_id {
                scan.with_row_id();
            }
            scan.scan_in_order(true);
            scan.use_index(params.use_index);
            scan.filter(query).unwrap();
            scan.prefilter(true);

            let plan = scan.explain_plan(true).await.unwrap();
            let batch = scan.try_into_batch().await.unwrap();

            if params.use_projection {
                // 1 projected column
                let mut expected_columns = 1;
                if vector.is_some() {
                    // distance column if included always (TODO: it shouldn't)
                    expected_columns += 1;
                }
                if params.with_row_id {
                    expected_columns += 1;
                }
                assert_eq!(batch.num_columns(), expected_columns);
            } else {
                let mut expected_columns = 3;
                if vector.is_some() {
                    // distance column
                    expected_columns += 1;
                }
                if params.with_row_id {
                    expected_columns += 1;
                }
                // vector, indexed, not_indexed, _distance
                assert_eq!(batch.num_columns(), expected_columns);
            }

            (plan, batch)
        }

        fn assert_none<F: Fn(i32) -> bool>(
            &self,
            batch: &RecordBatch,
            predicate: F,
            message: &str,
        ) {
            let indexed = batch["indexed"].as_primitive::<Int32Type>();
            if indexed.iter().map(|val| val.unwrap()).any(predicate) {
                panic!("{}", message);
            }
        }

        fn assert_one<F: Fn(i32) -> bool>(&self, batch: &RecordBatch, predicate: F, message: &str) {
            let indexed = batch["indexed"].as_primitive::<Int32Type>();
            if !indexed.iter().map(|val| val.unwrap()).any(predicate) {
                panic!("{}", message);
            }
        }

        async fn check_vector_scalar_indexed_and_refine(&self, params: &ScalarTestParams) {
            let (query_plan, batch) = self
                .run_query(
                    "indexed != 50 AND ((not_indexed < 100) OR (not_indexed >= 1000 AND not_indexed < 1100))",
                    Some(self.sample_query()),
                    params,
                )
                .await;
            // Materialization is always required if there is a refine
            assert!(query_plan.contains("MaterializeIndex"));
            // The result should not include the sample query
            self.assert_none(
                &batch,
                |val| val == 50,
                "The query contained 50 even though it was filtered",
            );
            if !params.use_new_data {
                // Refine should have been applied
                self.assert_none(
                    &batch,
                    |val| (100..1000).contains(&val) || (val >= 1100),
                    "The non-indexed refine filter was not applied",
                );
            }

            // If there is new data then the dupe of row 50 should be in the results
            if params.use_new_data || params.use_updated {
                self.assert_one(
                    &batch,
                    |val| val == 1050,
                    "The query did not contain 1050 from the new data",
                );
            }
        }

        async fn check_vector_scalar_indexed_only(&self, params: &ScalarTestParams) {
            let (query_plan, batch) = self
                .run_query("indexed != 50", Some(self.sample_query()), params)
                .await;
            if params.use_index {
                // An ANN search whose prefilter is fully satisfied by the index should be
                // able to use a ScalarIndexQuery
                assert!(query_plan.contains("ScalarIndexQuery"));
            } else {
                // A KNN search requires materialization of the index
                assert!(query_plan.contains("MaterializeIndex"));
            }
            // The result should not include the sample query
            self.assert_none(
                &batch,
                |val| val == 50,
                "The query contained 50 even though it was filtered",
            );
            // If there is new data then the dupe of row 50 should be in the results
            if params.use_new_data {
                self.assert_one(
                    &batch,
                    |val| val == 1050,
                    "The query did not contain 1050 from the new data",
                );
                if !params.use_new_data {
                    // Let's also make sure our filter can target something in the new data only
                    let (_, batch) = self
                        .run_query("indexed == 1050", Some(self.sample_query()), params)
                        .await;
                    assert_eq!(batch.num_rows(), 1);
                }
            }
            if params.use_deleted_data {
                let (_, batch) = self
                    .run_query("indexed == 75", Some(self.delete_query()), params)
                    .await;
                if !params.use_new_data {
                    assert_eq!(batch.num_rows(), 0);
                }
            }
        }

        async fn check_vector_queries(&self, params: &ScalarTestParams) {
            self.check_vector_scalar_indexed_only(params).await;
            self.check_vector_scalar_indexed_and_refine(params).await;
        }

        async fn check_simple_indexed_only(&self, params: &ScalarTestParams) {
            let (query_plan, batch) = self.run_query("indexed != 50", None, params).await;
            // Materialization is always required for non-vector search
            assert!(query_plan.contains("MaterializeIndex"));
            // The result should not include the targeted row
            self.assert_none(
                &batch,
                |val| val == 50,
                "The query contained 50 even though it was filtered",
            );
            let mut expected_num_rows = if params.use_new_data || params.use_updated {
                1999
            } else {
                999
            };
            if params.use_deleted_data || params.use_compaction {
                expected_num_rows -= 1;
            }
            assert_eq!(batch.num_rows(), expected_num_rows);

            // Let's also make sure our filter can target something in the new data only
            if params.use_new_data || params.use_updated {
                let (_, batch) = self.run_query("indexed == 1050", None, params).await;
                assert_eq!(batch.num_rows(), 1);
            }

            // Also make sure we don't return deleted data
            if params.use_deleted_data || params.use_compaction {
                let (_, batch) = self.run_query("indexed == 75", None, params).await;
                assert_eq!(batch.num_rows(), 0);
            }
        }

        async fn check_simple_indexed_and_refine(&self, params: &ScalarTestParams) {
            let (query_plan, batch) = self.run_query(
                "indexed != 50 AND ((not_indexed < 100) OR (not_indexed >= 1000 AND not_indexed < 1100))",
                None,
                params
            ).await;
            // Materialization is always required for non-vector search
            assert!(query_plan.contains("MaterializeIndex"));
            // The result should not include the targeted row
            self.assert_none(
                &batch,
                |val| val == 50,
                "The query contained 50 even though it was filtered",
            );
            // The refine should be applied
            self.assert_none(
                &batch,
                |val| (100..1000).contains(&val) || (val >= 1100),
                "The non-indexed refine filter was not applied",
            );

            let mut expected_num_rows = if params.use_new_data || params.use_updated {
                199
            } else {
                99
            };
            if params.use_deleted_data || params.use_compaction {
                expected_num_rows -= 1;
            }
            assert_eq!(batch.num_rows(), expected_num_rows);
        }

        async fn check_simple_queries(&self, params: &ScalarTestParams) {
            self.check_simple_indexed_only(params).await;
            self.check_simple_indexed_and_refine(params).await;
        }
    }

    // There are many different ways that a query can be run and they all have slightly different
    // effects on the plan that gets built.  This test attempts to run the same queries in various
    // different configurations to ensure that we get consistent results
    #[rstest]
    #[tokio::test]
    async fn test_secondary_index_scans(
        #[values(LanceFileVersion::Legacy, LanceFileVersion::Stable)]
        data_storage_version: LanceFileVersion,
        #[values(false, true)] use_stable_row_ids: bool,
    ) {
        let fixture = ScalarIndexTestFixture::new(data_storage_version, use_stable_row_ids).await;

        for use_index in [false, true] {
            for use_projection in [false, true] {
                for use_deleted_data in [false, true] {
                    for use_new_data in [false, true] {
                        // Don't test compaction in conjunction with deletion and new data, it's too
                        // many combinations with no clear benefit.  Feel free to update if there is
                        // a need
                        // TODO: enable compaction for stable row id once supported.
                        let compaction_choices =
                            if use_deleted_data || use_new_data || use_stable_row_ids {
                                vec![false]
                            } else {
                                vec![false, true]
                            };
                        for use_compaction in compaction_choices {
                            let updated_choices =
                                if use_deleted_data || use_new_data || use_compaction {
                                    vec![false]
                                } else {
                                    vec![false, true]
                                };
                            for use_updated in updated_choices {
                                for with_row_id in [false, true] {
                                    let params = ScalarTestParams {
                                        use_index,
                                        use_projection,
                                        use_deleted_data,
                                        use_new_data,
                                        with_row_id,
                                        use_compaction,
                                        use_updated,
                                    };
                                    fixture.check_vector_queries(&params).await;
                                    fixture.check_simple_queries(&params).await;
                                }
                            }
                        }
                    }
                }
            }
        }
    }

    /// Assert that the plan when formatted matches the expected string.
    ///
    /// Within expected, you can use `...` to match any number of characters.
    async fn assert_plan_equals(
        dataset: &Dataset,
        plan: impl Fn(&mut Scanner) -> Result<&mut Scanner>,
        expected: &str,
    ) -> Result<()> {
        let mut scan = dataset.scan();
        plan(&mut scan)?;
        let exec_plan = scan.create_plan().await?;
        let plan_desc = format!(
            "{}",
            datafusion::physical_plan::displayable(exec_plan.as_ref()).indent(true)
        );

        let to_match = expected.split("...").collect::<Vec<_>>();
        let num_pieces = to_match.len();
        let mut remainder = plan_desc.as_str().trim_end_matches('\n');
        for (i, piece) in to_match.into_iter().enumerate() {
            let res = match i {
                0 => remainder.starts_with(piece),
                _ if i == num_pieces - 1 => remainder.ends_with(piece),
                _ => remainder.contains(piece),
            };
            if !res {
                break;
            }
            let idx = remainder.find(piece).unwrap();
            remainder = &remainder[idx + piece.len()..];
        }
        if !remainder.is_empty() {
            panic!(
                "Expected plan to match:\nExpected: {}\nActual: {}",
                expected, plan_desc
            )
        }
        Ok(())
    }

    #[rstest]
    #[tokio::test]
    async fn test_late_materialization(
        #[values(LanceFileVersion::Legacy, LanceFileVersion::Stable)]
        data_storage_version: LanceFileVersion,
    ) {
        // Create a large dataset with a scalar indexed column and a sorted but not scalar
        // indexed column
        use lance_table::io::commit::RenameCommitHandler;
        let data = gen()
            .col(
                "vector",
                array::rand_vec::<Float32Type>(Dimension::from(32)),
            )
            .col("indexed", array::step::<Int32Type>())
            .col("not_indexed", array::step::<Int32Type>())
            .into_reader_rows(RowCount::from(1000), BatchCount::from(20));

        let (io_stats_wrapper, io_stats) = IoTrackingStore::new_wrapper();
        let mut dataset = Dataset::write(
            data,
            "memory://test",
            Some(WriteParams {
                store_params: Some(ObjectStoreParams {
                    object_store_wrapper: Some(io_stats_wrapper),
                    ..Default::default()
                }),
                commit_handler: Some(Arc::new(RenameCommitHandler)),
                data_storage_version: Some(data_storage_version),
                ..Default::default()
            }),
        )
        .await
        .unwrap();
        dataset
            .create_index(
                &["indexed"],
                IndexType::Scalar,
                None,
                &ScalarIndexParams::default(),
                false,
            )
            .await
            .unwrap();

        let get_bytes = || io_stats.lock().unwrap().read_bytes;

        // First run a full scan to get a baseline
        let start_bytes = get_bytes();
        dataset.scan().try_into_batch().await.unwrap();
        let full_scan_bytes = get_bytes() - start_bytes;

        // Next do a scan without pushdown, we should still see a benefit from late materialization
        let start_bytes = get_bytes();
        dataset
            .scan()
            .use_stats(false)
            .filter("not_indexed = 50")
            .unwrap()
            .try_into_batch()
            .await
            .unwrap();
        let filtered_scan_bytes = get_bytes() - start_bytes;

        assert!(filtered_scan_bytes < full_scan_bytes);

        // Now do a scan with pushdown, the benefit should be even greater
        let start_bytes = get_bytes();
        dataset
            .scan()
            .filter("not_indexed = 50")
            .unwrap()
            .try_into_batch()
            .await
            .unwrap();
        let pushdown_scan_bytes = get_bytes() - start_bytes;

        assert!(pushdown_scan_bytes < filtered_scan_bytes);

        // Now do a scalar index scan, this should be better than a
        // full scan but since we have to load the index might be more
        // expensive than late / pushdown scan
        let start_bytes = get_bytes();
        dataset
            .scan()
            .filter("indexed = 50")
            .unwrap()
            .try_into_batch()
            .await
            .unwrap();
        let index_scan_bytes = get_bytes() - start_bytes;
        assert!(index_scan_bytes < full_scan_bytes);

        // A second scalar index scan should be cheaper than the first
        // since we should have the index in cache
        let start_bytes = get_bytes();
        dataset
            .scan()
            .filter("indexed = 50")
            .unwrap()
            .try_into_batch()
            .await
            .unwrap();
        let second_index_scan_bytes = get_bytes() - start_bytes;
        assert!(second_index_scan_bytes < index_scan_bytes);
    }

    #[rstest]
    #[tokio::test]
    async fn test_project_nested(
        #[values(LanceFileVersion::Legacy, LanceFileVersion::Stable)]
        data_storage_version: LanceFileVersion,
    ) -> Result<()> {
        let struct_i_field = ArrowField::new("i", DataType::Int32, true);
        let struct_o_field = ArrowField::new("o", DataType::Utf8, true);
        let schema = Arc::new(ArrowSchema::new(vec![
            ArrowField::new(
                "struct",
                DataType::Struct(vec![struct_i_field.clone(), struct_o_field.clone()].into()),
                true,
            ),
            ArrowField::new("s", DataType::Utf8, true),
        ]));

        let input_batches: Vec<RecordBatch> = (0..5)
            .map(|i| {
                let struct_i_arr: Arc<Int32Array> =
                    Arc::new(Int32Array::from_iter_values(i * 20..(i + 1) * 20));
                let struct_o_arr: Arc<StringArray> = Arc::new(StringArray::from_iter_values(
                    (i * 20..(i + 1) * 20).map(|v| format!("o-{:02}", v)),
                ));
                RecordBatch::try_new(
                    schema.clone(),
                    vec![
                        Arc::new(StructArray::from(vec![
                            (Arc::new(struct_i_field.clone()), struct_i_arr as ArrayRef),
                            (Arc::new(struct_o_field.clone()), struct_o_arr as ArrayRef),
                        ])),
                        Arc::new(StringArray::from_iter_values(
                            (i * 20..(i + 1) * 20).map(|v| format!("s-{}", v)),
                        )),
                    ],
                )
                .unwrap()
            })
            .collect();
        let batches =
            RecordBatchIterator::new(input_batches.clone().into_iter().map(Ok), schema.clone());
        let test_dir = tempdir().unwrap();
        let test_uri = test_dir.path().to_str().unwrap();
        let write_params = WriteParams {
            max_rows_per_file: 40,
            max_rows_per_group: 10,
            data_storage_version: Some(data_storage_version),
            ..Default::default()
        };
        Dataset::write(batches, test_uri, Some(write_params))
            .await
            .unwrap();

        let dataset = Dataset::open(test_uri).await.unwrap();

        let batches = dataset
            .scan()
            .project(&["struct.i"])
            .unwrap()
            .try_into_stream()
            .await
            .unwrap()
            .try_collect::<Vec<_>>()
            .await
            .unwrap();
        let batch = concat_batches(&batches[0].schema(), &batches).unwrap();
        assert!(batch.column_by_name("struct.i").is_some());
        Ok(())
    }

    #[rstest]
    #[tokio::test]
    async fn test_plans(
        #[values(LanceFileVersion::Legacy, LanceFileVersion::Stable)]
        data_storage_version: LanceFileVersion,
        #[values(false, true)] stable_row_id: bool,
    ) -> Result<()> {
        // Create a vector dataset
        let dim = 256;
        let mut dataset =
            TestVectorDataset::new_with_dimension(data_storage_version, stable_row_id, dim).await?;
        let lance_schema = dataset.dataset.schema();

        // Scans
        // ---------------------------------------------------------------------
        // V2 writer does not use LancePushdownScan
        if data_storage_version == LanceFileVersion::Legacy {
            assert_plan_equals(
                &dataset.dataset,
                |scan| scan.project(&["s"])?.filter("i > 10 and i < 20"),
                "LancePushdownScan: uri=..., projection=[s], predicate=i > Int32(10) AND i < Int32(20), row_id=false, row_addr=false, ordered=true"
            ).await?;
        }

        assert_plan_equals(
            &dataset.dataset,
            |scan| {
                scan.use_stats(false)
                    .project(&["s"])?
                    .filter("i > 10 and i < 20")
            },
            "ProjectionExec: expr=[s@2 as s]
  Take: columns=\"i, _rowid, (s)\"
    CoalesceBatchesExec: target_batch_size=8192
      FilterExec: i@0 > 10 AND i@0 < 20
        LanceScan: uri..., projection=[i], row_id=true, row_addr=false, ordered=true",
        )
        .await?;

        // Integer fields will be eagerly materialized while string/vec fields
        // are not.
        assert_plan_equals(
            &dataset.dataset,
            |scan| scan.use_stats(false).filter("s IS NOT NULL"),
            "ProjectionExec: expr=[i@0 as i, s@1 as s, vec@3 as vec]
  Take: columns=\"i, s, _rowid, (vec)\"
    CoalesceBatchesExec: target_batch_size=8192
      FilterExec: s@1 IS NOT NULL
        LanceScan: uri..., projection=[i, s], row_id=true, row_addr=false, ordered=true",
        )
        .await?;

        // Custom materialization
        assert_plan_equals(
            &dataset.dataset,
            |scan| {
                scan.use_stats(false)
                    .materialization_style(MaterializationStyle::AllEarly)
                    .filter("s IS NOT NULL")
            },
            "ProjectionExec: expr=[i@0 as i, s@1 as s, vec@2 as vec]
  FilterExec: s@1 IS NOT NULL
    LanceScan: uri..., projection=[i, s, vec], row_id=true, row_addr=false, ordered=true",
        )
        .await?;

        assert_plan_equals(
            &dataset.dataset,
            |scan| {
                scan.use_stats(false)
                    .materialization_style(MaterializationStyle::AllLate)
                    .filter("s IS NOT NULL")
            },
            "ProjectionExec: expr=[i@2 as i, s@0 as s, vec@3 as vec]
  Take: columns=\"s, _rowid, (i), (vec)\"
    CoalesceBatchesExec: target_batch_size=8192
      FilterExec: s@0 IS NOT NULL
        LanceScan: uri..., projection=[s], row_id=true, row_addr=false, ordered=true",
        )
        .await?;

        assert_plan_equals(
            &dataset.dataset,
            |scan| {
                scan.use_stats(false)
                    .materialization_style(
                        MaterializationStyle::all_early_except(&["i"], lance_schema).unwrap(),
                    )
                    .filter("s IS NOT NULL")
            },
            "ProjectionExec: expr=[i@3 as i, s@0 as s, vec@1 as vec]
  Take: columns=\"s, vec, _rowid, (i)\"
    CoalesceBatchesExec: target_batch_size=8192
      FilterExec: s@0 IS NOT NULL
        LanceScan: uri..., projection=[s, vec], row_id=true, row_addr=false, ordered=true",
        )
        .await?;

        assert_plan_equals(
            &dataset.dataset,
            |scan| Ok(scan.project(&["s"])?.with_row_id().scan_in_order(false)),
            "LanceScan: uri=..., projection=[s], row_id=true, row_addr=false, ordered=false",
        )
        .await?;

        // KNN
        // ---------------------------------------------------------------------
        let q: Float32Array = (32..32 + dim).map(|v| v as f32).collect();
        assert_plan_equals(
            &dataset.dataset,
            |scan| scan.nearest("vec", &q, 5),
            "ProjectionExec: expr=[i@3 as i, s@4 as s, vec@0 as vec, _distance@2 as _distance]
  Take: columns=\"vec, _rowid, _distance, (i), (s)\"
    CoalesceBatchesExec: target_batch_size=8192
      FilterExec: _distance@2 IS NOT NULL
        SortExec: TopK(fetch=5), expr=...
          KNNVectorDistance: metric=l2
            LanceScan: uri=..., projection=[vec], row_id=true, row_addr=false, ordered=false",
        )
        .await?;

        // ANN
        // ---------------------------------------------------------------------
        dataset.make_vector_index().await?;
        assert_plan_equals(
            &dataset.dataset,
            |scan| scan.nearest("vec", &q, 42),
            "ProjectionExec: expr=[i@2 as i, s@3 as s, vec@4 as vec, _distance@0 as _distance]
  Take: columns=\"_distance, _rowid, (i), (s), (vec)\"
    CoalesceBatchesExec: target_batch_size=8192
      SortExec: TopK(fetch=42), expr=...
        ANNSubIndex: name=..., k=42, deltas=1
          ANNIvfPartition: uuid=..., nprobes=1, deltas=1",
        )
        .await?;

        assert_plan_equals(
            &dataset.dataset,
            |scan| Ok(scan.nearest("vec", &q, 10)?.refine(4)),
            "ProjectionExec: expr=[i@3 as i, s@4 as s, vec@1 as vec, _distance@2 as _distance]
  Take: columns=\"_rowid, vec, _distance, (i), (s)\"
    CoalesceBatchesExec: target_batch_size=8192
      FilterExec: _distance@... IS NOT NULL
        SortExec: TopK(fetch=10), expr=...
          KNNVectorDistance: metric=l2
            Take: columns=\"_distance, _rowid, (vec)\"
              CoalesceBatchesExec: target_batch_size=8192
                SortExec: TopK(fetch=40), expr=...
                  ANNSubIndex: name=..., k=40, deltas=1
                    ANNIvfPartition: uuid=..., nprobes=1, deltas=1",
        )
        .await?;

        // use_index = False -> same plan as KNN
        assert_plan_equals(
            &dataset.dataset,
            |scan| Ok(scan.nearest("vec", &q, 13)?.use_index(false)),
            "ProjectionExec: expr=[i@3 as i, s@4 as s, vec@0 as vec, _distance@2 as _distance]
  Take: columns=\"vec, _rowid, _distance, (i), (s)\"
    CoalesceBatchesExec: target_batch_size=8192
      FilterExec: _distance@... IS NOT NULL
        SortExec: TopK(fetch=13), expr=...
          KNNVectorDistance: metric=l2
            LanceScan: uri=..., projection=[vec], row_id=true, row_addr=false, ordered=false",
        )
        .await?;

        // with filter and projection
        assert_plan_equals(
            &dataset.dataset,
            |scan| {
                Ok(scan
                    .nearest("vec", &q, 17)?
                    .filter("i > 10")?
                    .project(&["s", "vec"])?
                    .with_row_id())
            },
            "ProjectionExec: expr=[s@3 as s, vec@4 as vec, _distance@0 as _distance, _rowid@1 as _rowid]
  Take: columns=\"_distance, _rowid, i, (s), (vec)\"
    CoalesceBatchesExec: target_batch_size=8192
      FilterExec: i@2 > 10
        Take: columns=\"_distance, _rowid, (i)\"
          CoalesceBatchesExec: target_batch_size=8192
            SortExec: TopK(fetch=17), expr=...
              ANNSubIndex: name=..., k=17, deltas=1
                ANNIvfPartition: uuid=..., nprobes=1, deltas=1",
        )
        .await?;

        // with prefilter
        assert_plan_equals(
            &dataset.dataset,
            |scan| {
                Ok(scan
                    .nearest("vec", &q, 17)?
                    .filter("i > 10")?
                    .prefilter(true))
            },
            "ProjectionExec: expr=[i@2 as i, s@3 as s, vec@4 as vec, _distance@0 as _distance]
  Take: columns=\"_distance, _rowid, (i), (s), (vec)\"
    CoalesceBatchesExec: target_batch_size=8192
      SortExec: TopK(fetch=17), expr=...
        ANNSubIndex: name=..., k=17, deltas=1
          ANNIvfPartition: uuid=..., nprobes=1, deltas=1
          FilterExec: i@0 > 10
            LanceScan: uri=..., projection=[i], row_id=true, row_addr=false, ordered=false",
        )
        .await?;

        dataset.append_new_data().await?;
        assert_plan_equals(
            &dataset.dataset,
            |scan| scan.nearest("vec", &q, 6),
            // TODO: we could write an optimizer rule to eliminate the last Projection
            // by doing it as part of the last Take. This would likely have minimal impact though.
            "ProjectionExec: expr=[i@3 as i, s@4 as s, vec@1 as vec, _distance@2 as _distance]
  Take: columns=\"_rowid, vec, _distance, (i), (s)\"
    CoalesceBatchesExec: target_batch_size=8192
      FilterExec: _distance@... IS NOT NULL
        SortExec: TopK(fetch=6), expr=...
          KNNVectorDistance: metric=l2
            RepartitionExec: partitioning=RoundRobinBatch(1), input_partitions=2
              UnionExec
                ProjectionExec: expr=[_distance@2 as _distance, _rowid@1 as _rowid, vec@0 as vec]
                  FilterExec: _distance@... IS NOT NULL
                    SortExec: TopK(fetch=6), expr=...
                      KNNVectorDistance: metric=l2
                        LanceScan: uri=..., projection=[vec], row_id=true, row_addr=false, ordered=false
                Take: columns=\"_distance, _rowid, (vec)\"
                  CoalesceBatchesExec: target_batch_size=8192
                    SortExec: TopK(fetch=6), expr=...
                      ANNSubIndex: name=..., k=6, deltas=1
                        ANNIvfPartition: uuid=..., nprobes=1, deltas=1",
        )
        .await?;

        // new data and with filter
        assert_plan_equals(
            &dataset.dataset,
            |scan| scan.nearest("vec", &q, 15)?.filter("i > 10"),
            "ProjectionExec: expr=[i@3 as i, s@4 as s, vec@1 as vec, _distance@2 as _distance]
  Take: columns=\"_rowid, vec, _distance, i, (s)\"
    CoalesceBatchesExec: target_batch_size=8192
      FilterExec: i@3 > 10
        Take: columns=\"_rowid, vec, _distance, (i)\"
          CoalesceBatchesExec: target_batch_size=8192
            FilterExec: _distance@... IS NOT NULL
              SortExec: TopK(fetch=15), expr=...
                KNNVectorDistance: metric=l2
                  RepartitionExec: partitioning=RoundRobinBatch(1), input_partitions=2
                    UnionExec
                      ProjectionExec: expr=[_distance@2 as _distance, _rowid@1 as _rowid, vec@0 as vec]
                        FilterExec: _distance@... IS NOT NULL
                          SortExec: TopK(fetch=15), expr=...
                            KNNVectorDistance: metric=l2
                              LanceScan: uri=..., projection=[vec], row_id=true, row_addr=false, ordered=false
                      Take: columns=\"_distance, _rowid, (vec)\"
                        CoalesceBatchesExec: target_batch_size=8192
                          SortExec: TopK(fetch=15), expr=...
                            ANNSubIndex: name=..., k=15, deltas=1
                              ANNIvfPartition: uuid=..., nprobes=1, deltas=1",
        )
        .await?;

        // new data and with prefilter
        assert_plan_equals(
            &dataset.dataset,
            |scan| {
                Ok(scan
                    .nearest("vec", &q, 5)?
                    .filter("i > 10")?
                    .prefilter(true))
            },
            // TODO: i is scanned on both sides but is projected away mid-plan
            // only to be taken again later. We should fix this.
            "ProjectionExec: expr=[i@3 as i, s@4 as s, vec@1 as vec, _distance@2 as _distance]
  Take: columns=\"_rowid, vec, _distance, (i), (s)\"
    CoalesceBatchesExec: target_batch_size=8192
      FilterExec: _distance@... IS NOT NULL
        SortExec: TopK(fetch=5), expr=...
          KNNVectorDistance: metric=l2
            RepartitionExec: partitioning=RoundRobinBatch(1), input_partitions=2
              UnionExec
                ProjectionExec: expr=[_distance@3 as _distance, _rowid@2 as _rowid, vec@0 as vec]
                  FilterExec: _distance@... IS NOT NULL
                    SortExec: TopK(fetch=5), expr=...
                      KNNVectorDistance: metric=l2
                        FilterExec: i@1 > 10
                          LanceScan: uri=..., projection=[vec, i], row_id=true, row_addr=false, ordered=false
                Take: columns=\"_distance, _rowid, (vec)\"
                  CoalesceBatchesExec: target_batch_size=8192
                    SortExec: TopK(fetch=5), expr=...
                      ANNSubIndex: name=..., k=5, deltas=1
                        ANNIvfPartition: uuid=..., nprobes=1, deltas=1
                        FilterExec: i@0 > 10
                          LanceScan: uri=..., projection=[i], row_id=true, row_addr=false, ordered=false",
        )
        .await?;

        // ANN with scalar index
        // ---------------------------------------------------------------------
        // Make sure both indices are up-to-date to start
        dataset.make_vector_index().await?;
        dataset.make_scalar_index().await?;

        assert_plan_equals(
            &dataset.dataset,
            |scan| {
                Ok(scan
                    .nearest("vec", &q, 5)?
                    .filter("i > 10")?
                    .prefilter(true))
            },
            "ProjectionExec: expr=[i@2 as i, s@3 as s, vec@4 as vec, _distance@0 as _distance]
  Take: columns=\"_distance, _rowid, (i), (s), (vec)\"
    CoalesceBatchesExec: target_batch_size=8192
      SortExec: TopK(fetch=5), expr=...
        ANNSubIndex: name=..., k=5, deltas=1
          ANNIvfPartition: uuid=..., nprobes=1, deltas=1
          ScalarIndexQuery: query=i > 10",
        )
        .await?;

        assert_plan_equals(
            &dataset.dataset,
            |scan| {
                Ok(scan
                    .nearest("vec", &q, 5)?
                    .use_scalar_index(false)
                    .filter("i > 10")?
                    .prefilter(true))
            },
            "ProjectionExec: expr=[i@2 as i, s@3 as s, vec@4 as vec, _distance@0 as _distance]
  Take: columns=\"_distance, _rowid, (i), (s), (vec)\"
    CoalesceBatchesExec: target_batch_size=8192
      SortExec: TopK(fetch=5), expr=...
        ANNSubIndex: name=..., k=5, deltas=1
          ANNIvfPartition: uuid=..., nprobes=1, deltas=1
          FilterExec: i@0 > 10
            LanceScan: uri=..., projection=[i], row_id=true, row_addr=false, ordered=false",
        )
        .await?;

        dataset.append_new_data().await?;

        assert_plan_equals(
            &dataset.dataset,
            |scan| {
                Ok(scan
                    .nearest("vec", &q, 8)?
                    .filter("i > 10")?
                    .prefilter(true))
            },
            "ProjectionExec: expr=[i@3 as i, s@4 as s, vec@1 as vec, _distance@2 as _distance]
  Take: columns=\"_rowid, vec, _distance, (i), (s)\"
    CoalesceBatchesExec: target_batch_size=8192
      FilterExec: _distance@... IS NOT NULL
        SortExec: TopK(fetch=8), expr=...
          KNNVectorDistance: metric=l2
            RepartitionExec: partitioning=RoundRobinBatch(1), input_partitions=2
              UnionExec
                ProjectionExec: expr=[_distance@3 as _distance, _rowid@2 as _rowid, vec@0 as vec]
                  FilterExec: _distance@... IS NOT NULL
                    SortExec: TopK(fetch=8), expr=...
                      KNNVectorDistance: metric=l2
                        FilterExec: i@1 > 10
                          LanceScan: uri=..., projection=[vec, i], row_id=true, row_addr=false, ordered=false
                Take: columns=\"_distance, _rowid, (vec)\"
                  CoalesceBatchesExec: target_batch_size=8192
                    SortExec: TopK(fetch=8), expr=...
                      ANNSubIndex: name=..., k=8, deltas=1
                        ANNIvfPartition: uuid=..., nprobes=1, deltas=1
                        ScalarIndexQuery: query=i > 10",
        )
        .await?;

        // Update scalar index but not vector index
        dataset.make_scalar_index().await?;
        assert_plan_equals(
            &dataset.dataset,
            |scan| {
                Ok(scan
                    .nearest("vec", &q, 11)?
                    .filter("i > 10")?
                    .prefilter(true))
            },
            "ProjectionExec: expr=[i@3 as i, s@4 as s, vec@1 as vec, _distance@2 as _distance]
  Take: columns=\"_rowid, vec, _distance, (i), (s)\"
    CoalesceBatchesExec: target_batch_size=8192
      FilterExec: _distance@... IS NOT NULL
        SortExec: TopK(fetch=11), expr=...
          KNNVectorDistance: metric=l2
            RepartitionExec: partitioning=RoundRobinBatch(1), input_partitions=2
              UnionExec
                ProjectionExec: expr=[_distance@3 as _distance, _rowid@2 as _rowid, vec@0 as vec]
                  FilterExec: _distance@... IS NOT NULL
                    SortExec: TopK(fetch=11), expr=...
                      KNNVectorDistance: metric=l2
                        FilterExec: i@1 > 10
                          LanceScan: uri=..., projection=[vec, i], row_id=true, row_addr=false, ordered=false
                Take: columns=\"_distance, _rowid, (vec)\"
                  CoalesceBatchesExec: target_batch_size=8192
                    SortExec: TopK(fetch=11), expr=...
                      ANNSubIndex: name=..., k=11, deltas=1
                        ANNIvfPartition: uuid=..., nprobes=1, deltas=1
                        ScalarIndexQuery: query=i > 10",
        )
        .await?;

        // Scans with scalar index
        // ---------------------------------------------------------------------
        assert_plan_equals(
            &dataset.dataset,
            |scan| scan.project(&["s"])?.filter("i > 10"),
            "ProjectionExec: expr=[s@1 as s]
  Take: columns=\"_rowid, (s)\"
    CoalesceBatchesExec: target_batch_size=8192
      MaterializeIndex: query=i > 10",
        )
        .await?;

        if data_storage_version != LanceFileVersion::Legacy {
            assert_plan_equals(
                &dataset.dataset,
                |scan| {
                    scan.project(&["s"])?
                        .use_scalar_index(false)
                        .filter("i > 10")
                },
                "ProjectionExec: expr=[s@2 as s]
  Take: columns=\"i, _rowid, (s)\"
    CoalesceBatchesExec: target_batch_size=8192
      FilterExec: i@0 > 10
        LanceScan: uri=..., projection=[i], row_id=true, row_addr=false, ordered=true",
            )
            .await?;
        }

        // Empty projection
        assert_plan_equals(
            &dataset.dataset,
            |scan| {
                scan.filter("i > 10")
                    .unwrap()
                    .with_row_address()
                    .project::<&str>(&[])
            },
            "ProjectionExec: expr=[_rowaddr@0 as _rowaddr]
  AddRowAddrExec
    MaterializeIndex: query=i > 10",
        )
        .await?;

        dataset.append_new_data().await?;
        assert_plan_equals(
            &dataset.dataset,
            |scan| scan.project(&["s"])?.filter("i > 10"),
            "ProjectionExec: expr=[s@1 as s]
  RepartitionExec: partitioning=RoundRobinBatch(1), input_partitions=2
    UnionExec
      Take: columns=\"_rowid, (s)\"
        CoalesceBatchesExec: target_batch_size=8192
          MaterializeIndex: query=i > 10
      ProjectionExec: expr=[_rowid@2 as _rowid, s@0 as s]
        FilterExec: i@1 > 10
          LanceScan: uri=..., projection=[s, i], row_id=true, row_addr=false, ordered=false",
        )
        .await?;

        assert_plan_equals(
            &dataset.dataset,
            |scan| {
                scan.filter("i > 10")
                    .unwrap()
                    .with_row_address()
                    .project::<&str>(&[])
            },
            "ProjectionExec: expr=[_rowaddr@0 as _rowaddr]
  RepartitionExec: partitioning=RoundRobinBatch(1), input_partitions=2
    UnionExec
      AddRowAddrExec
        MaterializeIndex: query=i > 10
      ProjectionExec: expr=[_rowaddr@2 as _rowaddr, _rowid@1 as _rowid]
        FilterExec: i@0 > 10
          LanceScan: uri=..., projection=[i], row_id=true, row_addr=true, ordered=false",
        )
        .await?;

        // Empty projection
        assert_plan_equals(
            &dataset.dataset,
            |scan| {
                scan.filter("i > 10")
                    .unwrap()
                    .with_row_address()
                    .project::<&str>(&[])
            },
            "ProjectionExec: expr=[_rowaddr@0 as _rowaddr]
  RepartitionExec: partitioning=RoundRobinBatch(1), input_partitions=2
    UnionExec
      AddRowAddrExec
        MaterializeIndex: query=i > 10
      ProjectionExec: expr=[_rowaddr@2 as _rowaddr, _rowid@1 as _rowid]
        FilterExec: i@0 > 10
          LanceScan: uri=..., projection=[i], row_id=true, row_addr=true, ordered=false",
        )
        .await?;

        // Scans with dynamic projection
        // When an expression is specified in the projection, the plan should include a ProjectionExec
        assert_plan_equals(
            &dataset.dataset,
            |scan| {
                scan.project_with_transform(&[("matches", "regexp_match(s, \".*\")")])?
                    .filter("i > 10")
            },
            "ProjectionExec: expr=[regexp_match(s@0, .*) as matches]
  ProjectionExec: expr=[s@1 as s]
    RepartitionExec: partitioning=RoundRobinBatch(1), input_partitions=2
      UnionExec
        Take: columns=\"_rowid, (s)\"
          CoalesceBatchesExec: target_batch_size=8192
            MaterializeIndex: query=i > 10
        ProjectionExec: expr=[_rowid@2 as _rowid, s@0 as s]
          FilterExec: i@1 > 10
            LanceScan: uri=..., projection=[s, i], row_id=true, row_addr=false, ordered=false",
        )
        .await?;

        // FTS
        // ---------------------------------------------------------------------
        // All rows are indexed
        dataset.make_fts_index().await?;
        assert_plan_equals(
            &dataset.dataset,
            |scan| {
                scan.project(&["s"])?
                    .with_row_id()
                    .full_text_search(FullTextSearchQuery::new("hello".to_owned()))
            },
            r#"ProjectionExec: expr=[s@2 as s, _score@1 as _score, _rowid@0 as _rowid]
  Take: columns="_rowid, _score, (s)"
    CoalesceBatchesExec: target_batch_size=8192
      SortExec: expr=[_score@1 DESC NULLS LAST], preserve_partitioning=[false]
        AggregateExec: mode=Single, gby=[_rowid@0 as _rowid], aggr=[_score]
          RepartitionExec: partitioning=RoundRobinBatch(1), input_partitions=2
            UnionExec
              Fts: query=hello
              FlatFts: query=hello
                EmptyExec"#,
        )
        .await?;

        // With prefilter
        dataset.make_fts_index().await?;
        assert_plan_equals(
            &dataset.dataset,
            |scan| {
                scan.project(&["s"])?
                    .with_row_id()
                    .filter("i > 10")?
                    .prefilter(true)
                    .full_text_search(FullTextSearchQuery::new("hello".to_owned()))
            },
            r#"ProjectionExec: expr=[s@2 as s, _score@1 as _score, _rowid@0 as _rowid]
  Take: columns="_rowid, _score, (s)"
    CoalesceBatchesExec: target_batch_size=8192
      SortExec: expr=[_score@1 DESC NULLS LAST], preserve_partitioning=[false]
        AggregateExec: mode=Single, gby=[_rowid@0 as _rowid], aggr=[_score]
          RepartitionExec: partitioning=RoundRobinBatch(1), input_partitions=2
            UnionExec
              Fts: query=hello
                ScalarIndexQuery: query=i > 10
              FlatFts: query=hello
                EmptyExec"#,
        )
        .await?;

        // With unindexed rows
        dataset.append_new_data().await?;
        assert_plan_equals(
            &dataset.dataset,
            |scan| {
                scan.project(&["s"])?
                    .with_row_id()
                    .full_text_search(FullTextSearchQuery::new("hello".to_owned()))
            },
            r#"ProjectionExec: expr=[s@2 as s, _score@1 as _score, _rowid@0 as _rowid]
  Take: columns="_rowid, _score, (s)"
    CoalesceBatchesExec: target_batch_size=8192
      SortExec: expr=[_score@1 DESC NULLS LAST], preserve_partitioning=[false]
        AggregateExec: mode=Single, gby=[_rowid@0 as _rowid], aggr=[_score]
          RepartitionExec: partitioning=RoundRobinBatch(1), input_partitions=2
            UnionExec
              Fts: query=hello
              FlatFts: query=hello
                LanceScan: uri=..., projection=[s], row_id=true, row_addr=false, ordered=false"#,
        )
        .await?;

        // With unindexed data & prefilter
        assert_plan_equals(
            &dataset.dataset,
            |scan| {
                scan.project(&["s"])?
                    .with_row_id()
                    .filter("i > 10")?
                    .prefilter(true)
                    .full_text_search(FullTextSearchQuery::new("hello".to_owned()))
            },
            r#"ProjectionExec: expr=[s@2 as s, _score@1 as _score, _rowid@0 as _rowid]
  Take: columns="_rowid, _score, (s)"
    CoalesceBatchesExec: target_batch_size=8192
      SortExec: expr=[_score@1 DESC NULLS LAST], preserve_partitioning=[false]
        AggregateExec: mode=Single, gby=[_rowid@0 as _rowid], aggr=[_score]
          RepartitionExec: partitioning=RoundRobinBatch(1), input_partitions=2
            UnionExec
              Fts: query=hello
                ScalarIndexQuery: query=i > 10
              FlatFts: query=hello
                FilterExec: i@1 > 10
                  LanceScan: uri=..., projection=[s, i], row_id=true, row_addr=false, ordered=false"#,
        )
        .await?;

        Ok(())
    }

    #[tokio::test]
    async fn test_fast_search_plan() {
        // Create a vector dataset
        let mut dataset = TestVectorDataset::new(LanceFileVersion::Stable, true)
            .await
            .unwrap();
        dataset.make_vector_index().await.unwrap();
        dataset.append_new_data().await.unwrap();

        let q: Float32Array = (32..64).map(|v| v as f32).collect();

        assert_plan_equals(
            &dataset.dataset,
            |scan| {
                scan.nearest("vec", &q, 32)?
                    .fast_search()
                    .project(&["_rowid", "_distance"])
            },
            "ProjectionExec: expr=[_rowid@1 as _rowid, _distance@0 as _distance]
  SortExec: TopK(fetch=32), expr=[_distance@0 ASC NULLS LAST]...
    ANNSubIndex: name=idx, k=32, deltas=1
      ANNIvfPartition: uuid=..., nprobes=1, deltas=1",
        )
        .await
        .unwrap();

        assert_plan_equals(
            &dataset.dataset,
            |scan| {
                scan.nearest("vec", &q, 33)?
                    .fast_search()
                    .with_row_id()
                    .project(&["_rowid", "_distance"])
            },
            "ProjectionExec: expr=[_rowid@1 as _rowid, _distance@0 as _distance]
  SortExec: TopK(fetch=33), expr=[_distance@0 ASC NULLS LAST]...
    ANNSubIndex: name=idx, k=33, deltas=1
      ANNIvfPartition: uuid=..., nprobes=1, deltas=1",
        )
        .await
        .unwrap();

        // Not `fast_scan` case
        assert_plan_equals(
            &dataset.dataset,
            |scan| {
                scan.nearest("vec", &q, 34)?
                    .with_row_id()
                    .project(&["_rowid", "_distance"])
            },
            "ProjectionExec: expr=[_rowid@0 as _rowid, _distance@2 as _distance]
  FilterExec: _distance@2 IS NOT NULL
    SortExec: TopK(fetch=34), expr=[_distance@2 ASC NULLS LAST]...
      KNNVectorDistance: metric=l2
        RepartitionExec: partitioning=RoundRobinBatch(1), input_partitions=2
          UnionExec
            ProjectionExec: expr=[_distance@2 as _distance, _rowid@1 as _rowid, vec@0 as vec]
              FilterExec: _distance@2 IS NOT NULL
                SortExec: TopK(fetch=34), expr=[_distance@2 ASC NULLS LAST]...
                  KNNVectorDistance: metric=l2
                    LanceScan: uri=..., projection=[vec], row_id=true, row_addr=false, ordered=false
            Take: columns=\"_distance, _rowid, (vec)\"
              CoalesceBatchesExec: target_batch_size=8192
                SortExec: TopK(fetch=34), expr=[_distance@0 ASC NULLS LAST]...
                  ANNSubIndex: name=idx, k=34, deltas=1
                    ANNIvfPartition: uuid=..., nprobes=1, deltas=1",
        )
        .await
        .unwrap();
    }

    #[rstest]
    #[tokio::test]
    pub async fn test_scan_planning_io(
        #[values(LanceFileVersion::Legacy, LanceFileVersion::Stable)]
        data_storage_version: LanceFileVersion,
    ) {
        // Create a large dataset with a scalar indexed column and a sorted but not scalar
        // indexed column
        let data = gen()
            .col(
                "vector",
                array::rand_vec::<Float32Type>(Dimension::from(32)),
            )
            .col("text", array::rand_utf8(ByteCount::from(4), false))
            .col("indexed", array::step::<Int32Type>())
            .col("not_indexed", array::step::<Int32Type>())
            .into_reader_rows(RowCount::from(100), BatchCount::from(5));

        let (io_stats_wrapper, io_stats) = IoTrackingStore::new_wrapper();
        let mut dataset = Dataset::write(
            data,
            "memory://test",
            Some(WriteParams {
                store_params: Some(ObjectStoreParams {
                    object_store_wrapper: Some(io_stats_wrapper),
                    ..Default::default()
                }),
                data_storage_version: Some(data_storage_version),
                ..Default::default()
            }),
        )
        .await
        .unwrap();
        dataset
            .create_index(
                &["indexed"],
                IndexType::Scalar,
                None,
                &ScalarIndexParams::default(),
                false,
            )
            .await
            .unwrap();
        dataset
            .create_index(
                &["text"],
                IndexType::Inverted,
                None,
                &InvertedIndexParams::default(),
                false,
            )
            .await
            .unwrap();
        dataset
            .create_index(
                &["vector"],
                IndexType::Vector,
                None,
                &VectorIndexParams {
                    metric_type: DistanceType::L2,
                    stages: vec![
                        StageParams::Ivf(IvfBuildParams {
                            max_iters: 2,
                            num_partitions: 2,
                            sample_rate: 2,
                            ..Default::default()
                        }),
                        StageParams::PQ(PQBuildParams {
                            max_iters: 2,
                            num_sub_vectors: 2,
                            ..Default::default()
                        }),
                    ],
                    version: crate::index::vector::IndexFileVersion::Legacy,
                },
                false,
            )
            .await
            .unwrap();

        struct IopsTracker {
            baseline: u64,
            new_iops: u64,
            io_stats: Arc<Mutex<IoStats>>,
        }

        impl IopsTracker {
            fn update(&mut self) {
                let iops = self.io_stats.lock().unwrap().read_iops;
                self.new_iops = iops - self.baseline;
                self.baseline = iops;
            }

            fn new_iops(&mut self) -> u64 {
                self.update();
                self.new_iops
            }
        }

        let mut tracker = IopsTracker {
            baseline: 0,
            new_iops: 0,
            io_stats,
        };

        // First planning cycle needs to do some I/O to determine what scalar indices are available
        dataset
            .scan()
            .prefilter(true)
            .filter("indexed > 10")
            .unwrap()
            .explain_plan(true)
            .await
            .unwrap();

        // First pass will need to perform some IOPs to determine what scalar indices are available
        assert!(tracker.new_iops() > 0);

        // Second planning cycle should not perform any I/O
        dataset
            .scan()
            .prefilter(true)
            .filter("indexed > 10")
            .unwrap()
            .explain_plan(true)
            .await
            .unwrap();

        assert_eq!(tracker.new_iops(), 0);

        dataset
            .scan()
            .prefilter(true)
            .filter("true")
            .unwrap()
            .explain_plan(true)
            .await
            .unwrap();

        assert_eq!(tracker.new_iops(), 0);

        dataset
            .scan()
            .prefilter(true)
            .materialization_style(MaterializationStyle::AllEarly)
            .filter("true")
            .unwrap()
            .explain_plan(true)
            .await
            .unwrap();

        assert_eq!(tracker.new_iops(), 0);

        dataset
            .scan()
            .prefilter(true)
            .materialization_style(MaterializationStyle::AllLate)
            .filter("true")
            .unwrap()
            .explain_plan(true)
            .await
            .unwrap();

        assert_eq!(tracker.new_iops(), 0);
    }
}<|MERGE_RESOLUTION|>--- conflicted
+++ resolved
@@ -1593,18 +1593,12 @@
                 _ => unreachable!(),
             };
 
-<<<<<<< HEAD
-            // refine is always required for multivec
             let mut knn_node = if q.refine_factor.is_some() || is_multivec {
-                let with_vector = self.dataset.schema().project(&[&q.column])?;
-=======
-            let mut knn_node = if q.refine_factor.is_some() {
                 let vector_projection = self
                     .dataset
                     .empty_projection()
                     .union_column(&q.column, OnMissing::Error)
                     .unwrap();
->>>>>>> 805438f8
                 let knn_node_with_vector =
                     self.take(ann_node, vector_projection, self.batch_readahead)?;
                 // TODO: now we just open an index to get its metric type.
