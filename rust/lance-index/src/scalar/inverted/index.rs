// SPDX-License-Identifier: Apache-2.0
// SPDX-FileCopyrightText: Copyright The Lance Authors

use std::cmp::min;
use std::collections::{HashMap, HashSet};
use std::fmt::Debug;
use std::sync::Arc;

use arrow::datatypes::{self, Float32Type, Int32Type, UInt64Type};
use arrow::{
    array::{AsArray, ListBuilder, StringBuilder, UInt32Builder},
    buffer::OffsetBuffer,
};
use arrow::{buffer::ScalarBuffer, datatypes::UInt32Type};
use arrow_array::{
    Array, ArrayRef, BooleanArray, Float32Array, Int32Array, LargeBinaryArray, ListArray,
    OffsetSizeTrait, PrimitiveArray, RecordBatch, UInt32Array, UInt64Array,
};
use arrow_schema::{DataType, Field, Schema, SchemaRef};
use async_trait::async_trait;
use datafusion::execution::SendableRecordBatchStream;
use datafusion::physical_plan::stream::RecordBatchStreamAdapter;
use datafusion_common::DataFusionError;
use deepsize::DeepSizeOf;
use fst::{IntoStreamer, Streamer};
use futures::stream::repeat_with;
use futures::{stream, StreamExt, TryStreamExt};
use itertools::Itertools;
use lance_arrow::{iter_str_array, RecordBatchExt};
use lance_core::utils::tracing::{IO_TYPE_LOAD_SCALAR_PART, TRACE_IO_EVENTS};
use lance_core::{Error, Result, ROW_ID, ROW_ID_FIELD};
use lazy_static::lazy_static;
use moka::future::Cache;
use roaring::RoaringBitmap;
use snafu::location;
use tracing::{info, instrument};

use super::query::*;
use super::{
    builder::{legacy_inverted_list_schema, PositionRecorder},
    encoding::CompressedPostingListHeader,
};
use super::{wand::*, InvertedIndexBuilder, TokenizerConfig};
use crate::prefilter::PreFilter;
use crate::scalar::{
    AnyQuery, IndexReader, IndexStore, MetricsCollector, SargableQuery, ScalarIndex, SearchResult,
};
use crate::Index;

pub const TOKENS_FILE: &str = "tokens.lance";
pub const INVERT_LIST_FILE: &str = "invert.lance";
pub const DOCS_FILE: &str = "docs.lance";
pub const METADATA_FILE: &str = "metadata.json";

pub const TOKEN_COL: &str = "_token";
pub const TOKEN_ID_COL: &str = "_token_id";
pub const FREQUENCY_COL: &str = "_frequency";
pub const POSITION_COL: &str = "_position";
pub const COMPRESSED_POSITION_COL: &str = "_compressed_position";
pub const POSTING_COL: &str = "_posting";
pub const NUM_TOKEN_COL: &str = "_num_tokens";
pub const SCORE_COL: &str = "_score";
lazy_static! {
    pub static ref SCORE_FIELD: Field = Field::new(SCORE_COL, DataType::Float32, true);
    pub static ref FTS_SCHEMA: SchemaRef =
        Arc::new(Schema::new(vec![ROW_ID_FIELD.clone(), SCORE_FIELD.clone()]));
}

// BM25 parameters
pub const K1: f32 = 1.2;
pub const B: f32 = 0.75;

lazy_static! {
    pub static ref CACHE_SIZE: usize = std::env::var("LANCE_INVERTED_CACHE_SIZE")
        .ok()
        .and_then(|s| s.parse().ok())
        .unwrap_or(512 * 1024 * 1024);
}

#[derive(Clone)]
pub struct InvertedIndex {
<<<<<<< HEAD
    params: TokenizerConfig,
=======
    io_parallelism: usize,
    params: InvertedIndexParams,
>>>>>>> aa08d74c
    tokenizer: tantivy::tokenizer::TextAnalyzer,
    tokens: TokenSet,
    inverted_list: Arc<InvertedListReader>,
    docs: DocSet,
}

impl Debug for InvertedIndex {
    fn fmt(&self, f: &mut std::fmt::Formatter<'_>) -> std::fmt::Result {
        f.debug_struct("InvertedIndex")
            .field("tokens", &self.tokens)
            .field("inverted_list", &self.inverted_list)
            .field("docs", &self.docs)
            .finish()
    }
}

impl DeepSizeOf for InvertedIndex {
    fn deep_size_of_children(&self, context: &mut deepsize::Context) -> usize {
        self.tokens.deep_size_of_children(context)
            + self.inverted_list.deep_size_of_children(context)
            + self.docs.deep_size_of_children(context)
    }
}

impl InvertedIndex {
    // map tokens to token ids
    // ignore tokens that are not in the index cause they won't contribute to the search
    #[instrument(level = "debug", skip_all)]
    fn map(&self, texts: &[String]) -> Vec<u32> {
        texts
            .iter()
            .filter_map(|text| self.tokens.get(text))
            .collect()
    }

    fn to_builder(&self) -> InvertedIndexBuilder {
        let tokens = self.tokens.clone().into_mut();
        let inverted_list = self.inverted_list.clone();
        let docs = self.docs.clone();
        InvertedIndexBuilder::from_existing_index(self.params.clone(), tokens, inverted_list, docs)
    }

    pub fn tokenizer(&self) -> tantivy::tokenizer::TextAnalyzer {
        self.tokenizer.clone()
    }

    pub fn expand_fuzzy(
        &self,
        tokens: Vec<String>,
        fuzziness: Option<u32>,
        max_expansions: usize,
    ) -> Result<Vec<String>> {
        let mut new_tokens = Vec::with_capacity(min(tokens.len(), max_expansions));
        for token in tokens {
            let fuzziness = match fuzziness {
                Some(fuzziness) => fuzziness,
                None => MatchQuery::auto_fuzziness(&token),
            };
            let lev =
                fst::automaton::Levenshtein::new(&token, fuzziness).map_err(|e| Error::Index {
                    message: format!("failed to construct the fuzzy query: {}", e),
                    location: location!(),
                })?;
            if let TokenMap::Fst(ref map) = self.tokens.tokens {
                let mut stream = map.search(lev).into_stream();
                while let Some((token, _)) = stream.next() {
                    new_tokens.push(String::from_utf8_lossy(token).into_owned());
                    if new_tokens.len() >= max_expansions {
                        break;
                    }
                }
            } else {
                return Err(Error::Index {
                    message: "tokens is not fst, which is not expected".to_owned(),
                    location: location!(),
                });
            }
        }
        Ok(new_tokens)
    }

    // search the documents that contain the query
    // return the row ids of the documents sorted by bm25 score
    // ref: https://en.wikipedia.org/wiki/Okapi_BM25
    #[instrument(level = "debug", skip_all)]
    pub async fn bm25_search(
        &self,
        tokens: &[String],
        params: &FtsSearchParams,
        operator: Operator,
        is_phrase_query: bool,
        prefilter: Arc<dyn PreFilter>,
        metrics: &dyn MetricsCollector,
    ) -> Result<(Vec<u64>, Vec<f32>)> {
        metrics.record_comparisons(tokens.len());

        let mask = prefilter.mask();
        let token_ids = self.map(tokens);
        if token_ids.is_empty() {
            return Ok((Vec::new(), Vec::new()));
        }
        if is_phrase_query && token_ids.len() != tokens.len() {
            return Ok((Vec::new(), Vec::new()));
        }

        let postings = stream::iter(token_ids)
            .enumerate()
            .zip(repeat_with(|| mask.clone()))
            .map(|((position, token_id), mask)| async move {
                let posting = self
                    .inverted_list
                    .posting_list(token_id, is_phrase_query, metrics)
                    .await?;
                Result::Ok(PostingIterator::new(
                    token_id,
                    position as i32,
                    posting,
                    self.docs.len(),
                    mask,
                ))
            })
            .buffer_unordered(self.io_parallelism)
            .try_collect::<Vec<_>>()
            .await?;

        let mut wand = Wand::new(self.docs.len(), operator, postings.into_iter());
        wand.search(
            is_phrase_query,
            params.limit.unwrap_or(usize::MAX),
            params.wand_factor,
            |doc, freq| {
                let doc_norm = K1
                    * (1.0 - B
                        + B * self.docs.num_tokens(&doc) as f32 / self.docs.average_length());
                freq / (freq + doc_norm)
            },
        )
        .await
    }
}

#[async_trait]
impl Index for InvertedIndex {
    fn as_any(&self) -> &dyn std::any::Any {
        self
    }

    fn as_index(self: Arc<Self>) -> Arc<dyn Index> {
        self
    }

    fn as_vector_index(self: Arc<Self>) -> Result<Arc<dyn crate::vector::VectorIndex>> {
        Err(Error::invalid_input(
            "inverted index cannot be cast to vector index",
            location!(),
        ))
    }

    fn statistics(&self) -> Result<serde_json::Value> {
        Ok(serde_json::json!({
            "params": self.params,
            "num_tokens": self.tokens.tokens.len(),
            "num_docs": self.docs.len(),
        }))
    }

    async fn prewarm(&self) -> Result<()> {
        self.inverted_list.prewarm().await
    }

    fn index_type(&self) -> crate::IndexType {
        crate::IndexType::Inverted
    }

    async fn calculate_included_frags(&self) -> Result<RoaringBitmap> {
        unimplemented!()
    }
}

#[async_trait]
impl ScalarIndex for InvertedIndex {
    // return the row ids of the documents that contain the query
    #[instrument(level = "debug", skip_all)]
    async fn search(
        &self,
        query: &dyn AnyQuery,
        _metrics: &dyn MetricsCollector,
    ) -> Result<SearchResult> {
        let query = query.as_any().downcast_ref::<SargableQuery>().unwrap();
        return Err(Error::invalid_input(
            format!("unsupported query {:?} for inverted index", query),
            location!(),
        ));
    }

    fn can_answer_exact(&self, _: &dyn AnyQuery) -> bool {
        true
    }

    async fn load(store: Arc<dyn IndexStore>) -> Result<Arc<Self>>
    where
        Self: Sized,
    {
        let tokens_fut = tokio::spawn({
            let store = store.clone();
            async move {
                let token_reader = store.open_index_file(TOKENS_FILE).await?;
                let tokenizer = token_reader
                    .schema()
                    .metadata
                    .get("tokenizer")
                    .map(|s| serde_json::from_str::<TokenizerConfig>(s))
                    .transpose()?
                    .unwrap_or_default();
                let tokens = TokenSet::load(token_reader).await?;
                Result::Ok((tokenizer, tokens))
            }
        });
        let invert_list_fut = tokio::spawn({
            let store = store.clone();
            async move {
                let invert_list_reader = store.open_index_file(INVERT_LIST_FILE).await?;
                let invert_list = InvertedListReader::new(invert_list_reader)?;
                Result::Ok(Arc::new(invert_list))
            }
        });
        let docs_fut = tokio::spawn({
            let store = store.clone();
            async move {
                let docs_reader = store.open_index_file(DOCS_FILE).await?;
                let docs = DocSet::load(docs_reader).await?;
                Result::Ok(docs)
            }
        });

        let (tokenizer_config, tokens) = tokens_fut.await??;
        let inverted_list = invert_list_fut.await??;
        let docs = docs_fut.await??;

        let tokenizer = tokenizer_config.build()?;
        Ok(Arc::new(Self {
<<<<<<< HEAD
            params: tokenizer_config,
=======
            io_parallelism: store.io_parallelism(),
            params,
>>>>>>> aa08d74c
            tokenizer,
            tokens,
            inverted_list,
            docs,
        }))
    }

    async fn remap(
        &self,
        mapping: &HashMap<u64, Option<u64>>,
        dest_store: &dyn IndexStore,
    ) -> Result<()> {
        self.to_builder().remap(mapping, dest_store).await
    }

    async fn update(
        &self,
        new_data: SendableRecordBatchStream,
        dest_store: &dyn IndexStore,
    ) -> Result<()> {
        self.to_builder().update(new_data, dest_store).await
    }
}

// at indexing, we use HashMap because we need it to be mutable,
// at searching, we use fst::Map because it's more efficient
#[derive(Debug, Clone)]
pub enum TokenMap {
    HashMap(HashMap<String, u32>),
    Fst(fst::Map<Vec<u8>>),
}

impl Default for TokenMap {
    fn default() -> Self {
        Self::HashMap(HashMap::new())
    }
}

impl DeepSizeOf for TokenMap {
    fn deep_size_of_children(&self, ctx: &mut deepsize::Context) -> usize {
        match self {
            Self::HashMap(map) => map.deep_size_of_children(ctx),
            Self::Fst(map) => map.as_fst().size(),
        }
    }
}

impl TokenMap {
    pub fn len(&self) -> usize {
        match self {
            Self::HashMap(map) => map.len(),
            Self::Fst(map) => map.len(),
        }
    }

    pub fn is_empty(&self) -> bool {
        self.len() == 0
    }
}

// TokenSet is a mapping from tokens to token ids
#[derive(Debug, Clone, Default, DeepSizeOf)]
pub struct TokenSet {
    // token -> token_id
    pub(crate) tokens: TokenMap,
    pub(crate) next_id: u32,
    total_length: usize,
}

impl TokenSet {
    pub fn into_mut(self) -> Self {
        let tokens = match self.tokens {
            TokenMap::HashMap(map) => map,
            TokenMap::Fst(map) => {
                let mut new_map = HashMap::with_capacity(map.len());
                let mut stream = map.into_stream();
                while let Some((token, token_id)) = stream.next() {
                    new_map.insert(String::from_utf8_lossy(token).into_owned(), token_id as u32);
                }

                new_map
            }
        };

        Self {
            tokens: TokenMap::HashMap(tokens),
            next_id: self.next_id,
            total_length: self.total_length,
        }
    }

    pub fn len(&self) -> usize {
        self.tokens.len()
    }

    pub fn to_batch(self) -> Result<RecordBatch> {
        let mut token_builder = StringBuilder::with_capacity(self.tokens.len(), self.total_length);
        let mut token_id_builder = UInt32Builder::with_capacity(self.tokens.len());

        if let TokenMap::HashMap(map) = self.tokens {
            for (token, token_id) in map.into_iter().sorted_unstable() {
                token_builder.append_value(&token);
                token_id_builder.append_value(token_id);
            }
        } else {
            return Err(Error::Index {
                message: "tokens is not a HashMap".to_owned(),
                location: location!(),
            });
        }

        let token_col = token_builder.finish();
        let token_id_col = token_id_builder.finish();

        let schema = arrow_schema::Schema::new(vec![
            arrow_schema::Field::new(TOKEN_COL, DataType::Utf8, false),
            arrow_schema::Field::new(TOKEN_ID_COL, DataType::UInt32, false),
        ]);

        let batch = RecordBatch::try_new(
            Arc::new(schema),
            vec![
                Arc::new(token_col) as ArrayRef,
                Arc::new(token_id_col) as ArrayRef,
            ],
        )?;
        Ok(batch)
    }

    pub async fn load(reader: Arc<dyn IndexReader>) -> Result<Self> {
        let mut next_id = 0;
        let mut total_length = 0;
        let mut tokens = fst::MapBuilder::memory();

        let batch = reader.read_range(0..reader.num_rows(), None).await?;
        let token_col = batch[TOKEN_COL].as_string::<i32>();
        let token_id_col = batch[TOKEN_ID_COL].as_primitive::<datatypes::UInt32Type>();

        for (token, &token_id) in token_col.iter().zip(token_id_col.values().iter()) {
            let token = token.ok_or(Error::Index {
                message: "found null token in token set".to_owned(),
                location: location!(),
            })?;
            next_id = next_id.max(token_id + 1);
            total_length += token.len();
            tokens
                .insert(token, token_id as u64)
                .map_err(|e| Error::Index {
                    message: format!("failed to insert token {}: {}", token, e),
                    location: location!(),
                })?;
        }

        Ok(Self {
            tokens: TokenMap::Fst(tokens.into_map()),
            next_id,
            total_length,
        })
    }

    pub fn add(&mut self, token: String) -> u32 {
        let next_id = self.next_id();
        let len = token.len();
        let token_id = match self.tokens {
            TokenMap::HashMap(ref mut map) => *map.entry(token).or_insert(next_id),
            _ => unreachable!("tokens must be HashMap while indexing"),
        };

        // add token if it doesn't exist
        if token_id == next_id {
            self.next_id += 1;
            self.total_length += len;
        }

        token_id
    }

    pub fn get(&self, token: &str) -> Option<u32> {
        match self.tokens {
            TokenMap::HashMap(ref map) => map.get(token).copied(),
            TokenMap::Fst(ref map) => map.get(token).map(|id| id as u32),
        }
    }

    pub fn next_id(&self) -> u32 {
        self.next_id
    }
}

pub struct InvertedListReader {
    reader: Arc<dyn IndexReader>,
    offsets: Vec<usize>,
    max_scores: Option<Vec<f32>>,

    has_position: bool,

    // cache
    posting_cache: Cache<u32, PostingList>,
    position_cache: Cache<u32, ListArray>,
}

impl std::fmt::Debug for InvertedListReader {
    fn fmt(&self, f: &mut std::fmt::Formatter<'_>) -> std::fmt::Result {
        f.debug_struct("InvertedListReader")
            .field("offsets", &self.offsets)
            .field("max_scores", &self.max_scores)
            .finish()
    }
}

impl DeepSizeOf for InvertedListReader {
    fn deep_size_of_children(&self, context: &mut deepsize::Context) -> usize {
        self.offsets.deep_size_of_children(context)
            // + self.lengths.deep_size_of_children(context)
            + self.posting_cache.weighted_size() as usize
    }
}

impl InvertedListReader {
    pub(crate) fn new(reader: Arc<dyn IndexReader>) -> Result<Self> {
        let offsets = reader
            .schema()
            .metadata
            .get("offsets")
            .ok_or_else(|| Error::io("offsets not found".to_string(), location!()))?;
        let offsets: Vec<usize> = serde_json::from_str(offsets)?;

        let max_scores = match reader.schema().metadata.get("max_scores") {
            Some(max_scores) => serde_json::from_str(max_scores)?,
            None => None,
        };

        let has_position = reader.schema().field(POSITION_COL).is_some();

        let posting_cache = Cache::builder()
            .max_capacity(*CACHE_SIZE as u64)
            .weigher(|_, posting: &PostingList| posting.deep_size_of() as u32)
            .build();
        let position_cache = Cache::builder()
            .max_capacity(*CACHE_SIZE as u64)
            .weigher(|_, positions: &ListArray| positions.get_array_memory_size() as u32)
            .build();
        Ok(Self {
            reader,
            offsets,
            max_scores,
            has_position,
            posting_cache,
            position_cache,
        })
    }

    pub(crate) fn has_positions(&self) -> bool {
        self.has_position
    }

    pub(crate) fn posting_len(&self, token_id: u32) -> usize {
        let token_id = token_id as usize;
        let next_offset = self
            .offsets
            .get(token_id + 1)
            .copied()
            .unwrap_or(self.reader.num_rows());
        next_offset - self.offsets[token_id]
    }

    pub(crate) async fn posting_batch(
        &self,
        token_id: u32,
        with_position: bool,
    ) -> Result<RecordBatch> {
        let mut columns = vec![ROW_ID, FREQUENCY_COL];
        if with_position {
            columns.push(POSITION_COL);
        }

        let length = self.posting_len(token_id);
        let token_id = token_id as usize;
        let offset = self.offsets[token_id];
        let batch = self
            .reader
            .read_range(offset..offset + length, Some(&columns))
            .await?;
        Ok(batch)
    }

    #[instrument(level = "debug", skip(self, metrics))]
    pub(crate) async fn posting_list(
        &self,
        token_id: u32,
        is_phrase_query: bool,
        metrics: &dyn MetricsCollector,
    ) -> Result<PostingList> {
        let mut posting = self
            .posting_cache
            .try_get_with(token_id, async move {
                metrics.record_part_load();
                info!(target: TRACE_IO_EVENTS, type=IO_TYPE_LOAD_SCALAR_PART, index_type="inverted", part_id=token_id);
                let batch = self.posting_batch(token_id, false).await?;
<<<<<<< HEAD
                let (row_ids, frequencies) = Self::extract_columns(&batch);
                Result::Ok(PostingList::Plain(PlainPostingList::new(
                    row_ids,
                    frequencies,
=======
                let row_ids = batch[ROW_ID].as_primitive::<UInt64Type>();
                let frequencies = batch[FREQUENCY_COL].as_primitive::<Float32Type>();
                Result::Ok(PostingList::new(
                    row_ids.values().clone(),
                    frequencies.values().clone(),
>>>>>>> aa08d74c
                    self.max_scores
                        .as_ref()
                        .map(|max_scores| max_scores[token_id as usize]),
                )))
            })
            .await
            .map_err(|e| Error::io(e.to_string(), location!()))?;

        if is_phrase_query {
            // hit the cache and when the cache was populated, the positions column was not loaded
            let positions = self.read_positions(token_id).await?;
            posting.set_positions(positions);
        }

        Ok(posting)
    }

<<<<<<< HEAD
    fn extract_columns(batch: &RecordBatch) -> (ScalarBuffer<u64>, ScalarBuffer<f32>) {
        let row_ids = batch[ROW_ID].as_primitive::<UInt64Type>();
        let frequencies = batch[FREQUENCY_COL].as_primitive::<Float32Type>();
        (row_ids.values().clone(), frequencies.values().clone())
=======
    async fn prewarm(&self) -> Result<()> {
        let batch = self
            .reader
            .read_range(0..self.reader.num_rows(), Some(&[ROW_ID, FREQUENCY_COL]))
            .await?;
        for token_id in 0..self.offsets.len() {
            let offset = self.offsets[token_id];
            let length = self.posting_len(token_id as u32);
            let batch = batch.slice(offset, length);
            let row_ids = batch[ROW_ID].as_primitive::<UInt64Type>();
            let frequencies = batch[FREQUENCY_COL].as_primitive::<Float32Type>();
            self.posting_cache
                .insert(
                    token_id as u32,
                    PostingList::new(
                        row_ids.values().clone(),
                        frequencies.values().clone(),
                        self.max_scores
                            .as_ref()
                            .map(|max_scores| max_scores[token_id]),
                    ),
                )
                .await;
        }

        Ok(())
>>>>>>> aa08d74c
    }

    async fn read_positions(&self, token_id: u32) -> Result<ListArray> {
        self.position_cache.try_get_with(token_id, async move {
            let length = self.posting_len(token_id);
            let token_id = token_id as usize;
            let offset = self.offsets[token_id];
            let batch = self
                .reader
                .read_range(offset..offset + length, Some(&[POSITION_COL]))
                .await.map_err(|e| {
                    match e {
                        Error::Schema { .. } => Error::Index {
                            message: "position is not found but required for phrase queries, try recreating the index with position".to_owned(), 
                            location: location!(),
                        },
                        e => e
                    }
                })?;
            Result::Ok(batch[POSITION_COL]
                .as_list::<i32>()
                .clone())
        }).await.map_err(|e| Error::io(e.to_string(), location!()))
    }
}

#[derive(Debug, Clone, DeepSizeOf)]
pub enum PostingList {
    Plain(PlainPostingList),
    Compressed(CompressedPostingList),
}

impl PostingList {
    pub fn try_from_batch(batch: &RecordBatch) -> Result<Self> {
        match batch.column_by_name(POSTING_COL) {
            Some(_) => {
                unimplemented!("TODO")
            }
            None => {
                let posting = PlainPostingList::from_batch(batch)?;
                Ok(Self::Plain(posting))
            }
        }
    }

    pub fn set_positions(&mut self, positions: ListArray) {
        match self {
            PostingList::Plain(posting) => posting.positions = Some(positions),
            PostingList::Compressed(posting) => {
                posting.positions = Some(positions);
            }
        }
    }

    pub fn row_id(&self, i: usize) -> u64 {
        match self {
            PostingList::Plain(posting) => posting.row_id(i),
            PostingList::Compressed(posting) => {
                unimplemented!("compressed posting list does not support row_id")
            }
        }
    }

    pub fn doc(&self, i: usize) -> DocInfo {
        match self {
            PostingList::Plain(posting) => posting.doc(i),
            PostingList::Compressed(posting) => {
                unimplemented!("compressed posting list does not support doc")
            }
        }
    }

    pub fn positions(&self, row_id: u64) -> Option<PrimitiveArray<Int32Type>> {
        match self {
            PostingList::Plain(posting) => posting.positions(row_id),
            PostingList::Compressed(posting) => {
                unimplemented!("compressed posting list does not support positions")
            }
        }
    }

    pub fn max_score(&self) -> Option<f32> {
        match self {
            PostingList::Plain(posting) => posting.max_score,
            PostingList::Compressed(posting) => Some(posting.header.max_score),
        }
    }

    pub fn len(&self) -> usize {
        match self {
            PostingList::Plain(posting) => posting.len(),
            PostingList::Compressed(posting) => posting.header.num_docs as usize,
        }
    }
}

impl Into<PostingListBuilder> for PostingList {
    fn into(self) -> PostingListBuilder {
        match self {
            PostingList::Plain(posting) => unimplemented!(),
            PostingList::Compressed(_) => unimplemented!(),
        }
    }
}

#[derive(Debug, PartialEq, Clone)]
pub struct PlainPostingList {
    pub row_ids: ScalarBuffer<u64>,
    pub frequencies: ScalarBuffer<f32>,
    pub max_score: Option<f32>,
    pub positions: Option<ListArray>,
}

impl DeepSizeOf for PlainPostingList {
    fn deep_size_of_children(&self, _context: &mut deepsize::Context) -> usize {
        self.row_ids.len() * std::mem::size_of::<u64>()
            + self.frequencies.len() * std::mem::size_of::<u32>()
            + self
                .positions
                .as_ref()
                .map(|positions| positions.get_array_memory_size())
                .unwrap_or(0)
    }
}

impl PlainPostingList {
    pub fn new(
        row_ids: ScalarBuffer<u64>,
        frequencies: ScalarBuffer<f32>,
        max_score: Option<f32>,
    ) -> Self {
        Self {
            row_ids,
            frequencies,
            max_score,
            positions: None,
        }
    }

    pub fn from_batch(batch: &RecordBatch) -> Result<Self> {
        let max_score = batch
            .metadata()
            .get("max_score")
            .map(|s| serde_json::from_str(s))
            .transpose()?;

        let row_ids = batch[ROW_ID].as_primitive::<UInt64Type>().values().clone();
        let frequencies = batch[FREQUENCY_COL]
            .as_primitive::<Float32Type>()
            .values()
            .clone();
        let positions = batch
            .column_by_name(POSITION_COL)
            .map(|col| col.as_list::<i32>().clone());

        Ok(Self {
            row_ids,
            frequencies,
            max_score,
            positions,
        })
    }

    pub fn len(&self) -> usize {
        self.row_ids.len()
    }

    pub fn is_empty(&self) -> bool {
        self.len() == 0
    }

    pub fn doc(&self, i: usize) -> DocInfo {
        DocInfo::new(self.row_ids[i], self.frequencies[i])
    }

    pub fn positions(&self, row_id: u64) -> Option<PrimitiveArray<Int32Type>> {
        let pos = self.row_ids.binary_search(&row_id).ok()?;
        self.positions
            .as_ref()
            .map(|positions| positions.value(pos).as_primitive::<Int32Type>().clone())
    }

    pub fn max_score(&self) -> Option<f32> {
        self.max_score
    }

    pub fn row_id(&self, i: usize) -> u64 {
        self.row_ids[i]
    }
}

#[derive(Debug, PartialEq, Clone)]
pub struct CompressedPostingList {
    // the first binary is the header
    // after that, each binary is a block of compressed data
    // that contains `BLOCK_SIZE` doc ids and then `BLOCK_SIZE` frequencies
    pub blocks: LargeBinaryArray,
    pub header: CompressedPostingListHeader,
    pub positions: Option<ListArray>,
}

impl DeepSizeOf for CompressedPostingList {
    fn deep_size_of_children(&self, _context: &mut deepsize::Context) -> usize {
        self.blocks.get_array_memory_size()
            + self
                .positions
                .as_ref()
                .map(|positions| positions.get_array_memory_size())
                .unwrap_or(0)
    }
}

#[derive(Debug, Clone)]
pub struct PostingListBuilder {
    pub doc_ids: Vec<u32>,
    pub frequencies: Vec<u32>,
    pub positions: Option<PositionBuilder>,
}

impl PostingListBuilder {
    pub fn size(&self) -> usize {
        std::mem::size_of::<u32>() * self.doc_ids.len()
            + std::mem::size_of::<f32>() * self.frequencies.len()
            + self
                .positions
                .as_ref()
                .map(|positions| positions.size())
                .unwrap_or(0)
    }

    pub fn try_from_batches(batches: &[RecordBatch]) -> Result<Self> {
        for batch in batches {
            let posting_list = PostingList::try_from_batch(batch)?;
        }
        unimplemented!()
        // Self {
        //     doc_ids: row_ids,
        //     frequencies,
        //     positions,
        // }
    }

    pub fn has_positions(&self) -> bool {
        self.positions.is_some()
    }

    pub fn empty(with_position: bool) -> Self {
        Self {
            doc_ids: Vec::new(),
            frequencies: Vec::new(),
            positions: with_position.then(PositionBuilder::new),
        }
    }

    pub fn len(&self) -> usize {
        self.doc_ids.len()
    }

    pub fn is_empty(&self) -> bool {
        self.len() == 0
    }

    pub fn add(&mut self, doc_id: u32, term_positions: PositionRecorder) {
        self.doc_ids.push(doc_id);
        self.frequencies.push(term_positions.len() as u32);
        if let Some(positions) = self.positions.as_mut() {
            positions.push(term_positions.into_vec());
        }
    }

    pub fn remap(&mut self, mapping: &HashMap<u64, Option<u64>>, docs: &DocSet) {
        let mut new_doc_ids = Vec::with_capacity(self.len());
        let mut new_freqs = Vec::with_capacity(self.len());
        let mut new_positions = self.positions.as_mut().map(|_| PositionBuilder::new());

        for i in 0..self.len() {
            let doc_id = self.doc_ids[i];
            let row_id = docs.row_id(doc_id);
            let freq = self.frequencies[i];
            let positions = self
                .positions
                .as_ref()
                .map(|positions| positions.get(i).to_vec());

            match mapping.get(&row_id) {
                Some(Some(_)) => {
                    // the doc_id -> row_id mapping will be done in `DocSet`
                    new_doc_ids.push(doc_id);
                }
                Some(None) => {
                    // remove this doc
                    // do nothing
                }
                None => {
                    new_doc_ids.push(doc_id);
                    new_freqs.push(freq);
                    if let Some(new_positions) = new_positions.as_mut() {
                        new_positions.push(positions.unwrap());
                    }
                }
            }
        }

        self.doc_ids = new_doc_ids;
        self.frequencies = new_freqs;
        self.positions = new_positions;
    }

    // convert the posting list to a record batch
    // with docs, it would calculate the max score to accelerate the search
    pub fn to_batch(mut self, docs: Option<&DocSet>) -> Result<RecordBatch> {
        let length = self.len();
        let num_docs = docs.as_ref().map(|docs| docs.len()).unwrap_or(0);
        let avgdl = docs.map(|docs| docs.average_length()).unwrap_or(0.0);
        let mut max_score = 0.0;

        let mut doc_id_builder = UInt32Builder::with_capacity(length);
        let mut freq_builder = UInt32Builder::with_capacity(length);
        let mut position_builder = self.positions.as_mut().map(|positions| {
            ListBuilder::with_capacity(UInt32Builder::with_capacity(positions.total_len()), length)
        });
        for index in (0..length).sorted_unstable_by_key(|&i| self.doc_ids[i]) {
            let (doc_id, freq) = (self.doc_ids[index], self.frequencies[index]);
            // reorder the posting list by row id
            doc_id_builder.append_value(doc_id);
            freq_builder.append_value(freq);
            if let Some(position_builder) = position_builder.as_mut() {
                let inner_builder = position_builder.values();
                inner_builder.append_slice(self.positions.as_ref().unwrap().get(index));
                position_builder.append(true);
            }
            // calculate the max score
            if let Some(docs) = &docs {
                let doc_norm = K1 * (1.0 - B + B * docs.num_tokens(doc_id) as f32 / avgdl);
                let freq = freq as f32;
                let score = freq / (freq + doc_norm);
                if score > max_score {
                    max_score = score;
                }
            }
        }
        max_score *= idf(self.len(), num_docs) * (K1 + 1.0);

        let row_id_col = doc_id_builder.finish();
        let freq_col = freq_builder.finish();

        let mut columns = vec![
            Arc::new(row_id_col) as ArrayRef,
            Arc::new(freq_col) as ArrayRef,
        ];
        let schema = legacy_inverted_list_schema(position_builder.is_some());
        if let Some(mut position_builder) = position_builder {
            let position_col = position_builder.finish();
            columns.push(Arc::new(position_col));
        }
        let batch = RecordBatch::try_new(schema, columns)?;
        Ok(batch)
    }
}

#[derive(Debug, Clone, DeepSizeOf)]
pub struct PositionBuilder {
    positions: Vec<u32>,
    offsets: Vec<i32>,
}

impl Default for PositionBuilder {
    fn default() -> Self {
        Self::new()
    }
}

impl PositionBuilder {
    pub fn new() -> Self {
        Self {
            positions: Vec::new(),
            offsets: vec![0],
        }
    }

    pub fn size(&self) -> usize {
        std::mem::size_of::<u32>() * self.positions.len()
            + std::mem::size_of::<i32>() * (self.offsets.len() - 1)
    }

    pub fn total_len(&self) -> usize {
        self.positions.len()
    }

    pub fn push(&mut self, positions: Vec<u32>) {
        self.positions.extend(positions);
        self.offsets.push(self.positions.len() as i32);
    }

    pub fn get(&self, i: usize) -> &[u32] {
        let start = self.offsets[i] as usize;
        let end = self.offsets[i + 1] as usize;
        &self.positions[start..end]
    }
}

impl From<Vec<Vec<u32>>> for PositionBuilder {
    fn from(positions: Vec<Vec<u32>>) -> Self {
        let mut builder = Self::new();
        builder.offsets.reserve(positions.len());
        for pos in positions {
            builder.push(pos);
        }
        builder
    }
}

#[derive(Debug, Clone, Default, DeepSizeOf)]
pub struct DocInfo {
    pub row_id: u64,
    pub frequency: f32,
}

impl DocInfo {
    pub fn new(row_id: u64, frequency: f32) -> Self {
        Self { row_id, frequency }
    }
}

impl Eq for DocInfo {}

impl PartialEq for DocInfo {
    fn eq(&self, other: &Self) -> bool {
        self.row_id == other.row_id
    }
}

impl PartialOrd for DocInfo {
    fn partial_cmp(&self, other: &Self) -> Option<std::cmp::Ordering> {
        Some(self.cmp(other))
    }
}

impl Ord for DocInfo {
    fn cmp(&self, other: &Self) -> std::cmp::Ordering {
        self.row_id.cmp(&other.row_id)
    }
}

// DocSet is a mapping from row ids to the number of tokens in the document
// It's used to sort the documents by the bm25 score
#[derive(Debug, Clone, Default, DeepSizeOf)]
pub struct DocSet {
    row_ids: Vec<u64>,
    num_tokens: Vec<u32>,
    total_tokens: u64,
}

impl DocSet {
    #[inline]
    pub fn len(&self) -> usize {
        self.row_ids.len()
    }

    pub fn is_empty(&self) -> bool {
        self.len() == 0
    }

    pub fn row_id(&self, doc_id: u32) -> u64 {
        self.row_ids[doc_id as usize]
    }

    pub fn total_tokens_num(&self) -> u64 {
        self.total_tokens
    }

    #[inline]
    pub fn average_length(&self) -> f32 {
        self.total_tokens as f32 / self.len() as f32
    }

    pub fn to_batch(&self) -> Result<RecordBatch> {
        let row_id_col = UInt64Array::from(self.row_ids.clone());
        let num_tokens_col = UInt32Array::from(self.num_tokens.clone());

        let schema = arrow_schema::Schema::new(vec![
            arrow_schema::Field::new(ROW_ID, DataType::UInt64, false),
            arrow_schema::Field::new(NUM_TOKEN_COL, DataType::UInt32, false),
        ]);

        let batch = RecordBatch::try_new(
            Arc::new(schema),
            vec![
                Arc::new(row_id_col) as ArrayRef,
                Arc::new(num_tokens_col) as ArrayRef,
            ],
        )?;
        Ok(batch)
    }

    pub async fn load(reader: Arc<dyn IndexReader>) -> Result<Self> {
        let mut total_tokens = 0;

        let batch = reader.read_range(0..reader.num_rows(), None).await?;
        let row_id_col = batch[ROW_ID].as_primitive::<datatypes::UInt64Type>();
        let num_tokens_col = batch[NUM_TOKEN_COL].as_primitive::<datatypes::UInt32Type>();
        for &num_tokens in num_tokens_col.values() {
            total_tokens += num_tokens as u64;
        }

        Ok(Self {
            row_ids: row_id_col.values().to_vec(),
            num_tokens: num_tokens_col.values().to_vec(),
            total_tokens,
        })
    }

    pub fn remap(&mut self, mapping: &HashMap<u64, Option<u64>>) {
        for row_id in self.row_ids.iter_mut() {
            match mapping.get(row_id) {
                Some(Some(new_row_id)) => *row_id = *new_row_id,
                Some(None) => {
                    unimplemented!("TODO: handle the deletion case")
                }
                None => {}
            }
        }
    }

    #[inline]
    pub fn num_tokens(&self, doc_id: u32) -> u32 {
        self.num_tokens[doc_id as usize]
    }

    // append a new document to the doc set
    // returns the doc_id (the number of documents before appending)
    pub fn append(&mut self, row_id: u64, num_tokens: u32) -> u32 {
        self.row_ids.push(row_id);
        self.num_tokens.push(num_tokens);
        self.total_tokens += num_tokens as u64;
        self.row_ids.len() as u32 - 1
    }
}

#[inline]
pub fn idf(nq: usize, num_docs: usize) -> f32 {
    let num_docs = num_docs as f32;
    ((num_docs - nq as f32 + 0.5) / (nq as f32 + 0.5) + 1.0).ln()
}

pub fn flat_full_text_search(
    batches: &[&RecordBatch],
    doc_col: &str,
    query: &str,
    tokenizer: Option<tantivy::tokenizer::TextAnalyzer>,
) -> Result<Vec<u64>> {
    if batches.is_empty() {
        return Ok(vec![]);
    }

    if is_phrase_query(query) {
        return Err(Error::invalid_input(
            "phrase query is not supported for flat full text search, try using FTS index",
            location!(),
        ));
    }

    match batches[0][doc_col].data_type() {
        DataType::Utf8 => do_flat_full_text_search::<i32>(batches, doc_col, query, tokenizer),
        DataType::LargeUtf8 => do_flat_full_text_search::<i64>(batches, doc_col, query, tokenizer),
        data_type => Err(Error::invalid_input(
            format!("unsupported data type {} for inverted index", data_type),
            location!(),
        )),
    }
}

fn do_flat_full_text_search<Offset: OffsetSizeTrait>(
    batches: &[&RecordBatch],
    doc_col: &str,
    query: &str,
    tokenizer: Option<tantivy::tokenizer::TextAnalyzer>,
) -> Result<Vec<u64>> {
    let mut results = Vec::new();
    let mut tokenizer = tokenizer.unwrap_or_else(|| TokenizerConfig::default().build().unwrap());
    let query_tokens = collect_tokens(query, &mut tokenizer, None)
        .into_iter()
        .collect::<HashSet<_>>();

    for batch in batches {
        let row_id_array = batch[ROW_ID].as_primitive::<UInt64Type>();
        let doc_array = batch[doc_col].as_string::<Offset>();
        for i in 0..row_id_array.len() {
            let doc = doc_array.value(i);
            let doc_tokens = collect_tokens(doc, &mut tokenizer, Some(&query_tokens));
            if !doc_tokens.is_empty() {
                results.push(row_id_array.value(i));
                assert!(doc.contains(query));
            }
        }
    }

    Ok(results)
}

#[allow(clippy::too_many_arguments)]
pub fn flat_bm25_search(
    batch: RecordBatch,
    doc_col: &str,
    inverted_list: &InvertedListReader,
    query_tokens: &HashSet<String>,
    query_token_ids: &HashMap<String, Option<u32>>,
    tokenizer: &mut tantivy::tokenizer::TextAnalyzer,
    avgdl: f32,
    num_docs: usize,
) -> std::result::Result<RecordBatch, DataFusionError> {
    let doc_iter = iter_str_array(&batch[doc_col]);
    let mut scores = Vec::with_capacity(batch.num_rows());
    for doc in doc_iter {
        let Some(doc) = doc else {
            scores.push(0.0);
            continue;
        };

        let doc_tokens = collect_tokens(doc, tokenizer, Some(query_tokens));
        let doc_norm = K1 * (1.0 - B + B * doc_tokens.len() as f32 / avgdl);
        let mut doc_token_count = HashMap::new();
        for token in doc_tokens {
            doc_token_count
                .entry(token)
                .and_modify(|count| *count += 1)
                .or_insert(1);
        }
        let mut score = 0.0;
        for (token, token_id) in query_token_ids.iter() {
            let freq = doc_token_count.get(token).copied().unwrap_or_default() as f32;

            let idf = if let Some(token_id) = token_id {
                // for known token, we just use the index's metadata to calculate the score
                // it's not accurate but it's good enough for ranking
                idf(inverted_list.posting_len(*token_id), num_docs)
            } else {
                // for unknown token, we set the idf to a very high value
                // so that the new token will significantly effect the score
                idf(1, num_docs)
            };
            score += idf * (freq * (K1 + 1.0) / (freq + doc_norm));
        }
        scores.push(score);
    }

    let score_col = Arc::new(Float32Array::from(scores)) as ArrayRef;
    let batch = batch
        .try_with_column(SCORE_FIELD.clone(), score_col)?
        .project_by_schema(&FTS_SCHEMA)?; // the scan node would probably scan some extra columns for prefilter, drop them here
    Ok(batch)
}

pub fn flat_bm25_search_stream(
    input: SendableRecordBatchStream,
    doc_col: String,
    query: String,
    index: &InvertedIndex,
) -> SendableRecordBatchStream {
    let mut tokenizer = index.tokenizer.clone();
    let query_token_ids = collect_tokens(&query, &mut tokenizer, None)
        .into_iter()
        .dedup()
        .map(|token| {
            let token_id = index.tokens.get(&token);
            (token, token_id)
        })
        .collect::<HashMap<_, _>>();
    let query_tokens = query_token_ids.keys().cloned().collect::<HashSet<_>>();
    let inverted_list = index.inverted_list.clone();
    let num_docs = index.docs.len();
    let avgdl = index.docs.average_length();

    let stream = input.map(move |batch| {
        let batch = batch?;
        let scored_batch = flat_bm25_search(
            batch,
            &doc_col,
            inverted_list.as_ref(),
            &query_tokens,
            &query_token_ids,
            &mut tokenizer,
            avgdl,
            num_docs,
        )?;

        // filter out rows with score 0
        let score_col = scored_batch[SCORE_COL].as_primitive::<Float32Type>();
        let mask = score_col
            .iter()
            .map(|score| score.is_some_and(|score| score > 0.0))
            .collect::<Vec<_>>();
        let mask = BooleanArray::from(mask);
        let batch = arrow::compute::filter_record_batch(&scored_batch, &mask)?;
        Ok(batch)
    });

    Box::pin(RecordBatchStreamAdapter::new(FTS_SCHEMA.clone(), stream)) as SendableRecordBatchStream
}

pub fn is_phrase_query(query: &str) -> bool {
    query.starts_with('\"') && query.ends_with('\"')
}<|MERGE_RESOLUTION|>--- conflicted
+++ resolved
@@ -79,12 +79,7 @@
 
 #[derive(Clone)]
 pub struct InvertedIndex {
-<<<<<<< HEAD
     params: TokenizerConfig,
-=======
-    io_parallelism: usize,
-    params: InvertedIndexParams,
->>>>>>> aa08d74c
     tokenizer: tantivy::tokenizer::TextAnalyzer,
     tokens: TokenSet,
     inverted_list: Arc<InvertedListReader>,
@@ -326,12 +321,7 @@
 
         let tokenizer = tokenizer_config.build()?;
         Ok(Arc::new(Self {
-<<<<<<< HEAD
             params: tokenizer_config,
-=======
-            io_parallelism: store.io_parallelism(),
-            params,
->>>>>>> aa08d74c
             tokenizer,
             tokens,
             inverted_list,
@@ -631,18 +621,10 @@
                 metrics.record_part_load();
                 info!(target: TRACE_IO_EVENTS, type=IO_TYPE_LOAD_SCALAR_PART, index_type="inverted", part_id=token_id);
                 let batch = self.posting_batch(token_id, false).await?;
-<<<<<<< HEAD
                 let (row_ids, frequencies) = Self::extract_columns(&batch);
                 Result::Ok(PostingList::Plain(PlainPostingList::new(
                     row_ids,
                     frequencies,
-=======
-                let row_ids = batch[ROW_ID].as_primitive::<UInt64Type>();
-                let frequencies = batch[FREQUENCY_COL].as_primitive::<Float32Type>();
-                Result::Ok(PostingList::new(
-                    row_ids.values().clone(),
-                    frequencies.values().clone(),
->>>>>>> aa08d74c
                     self.max_scores
                         .as_ref()
                         .map(|max_scores| max_scores[token_id as usize]),
@@ -660,39 +642,10 @@
         Ok(posting)
     }
 
-<<<<<<< HEAD
     fn extract_columns(batch: &RecordBatch) -> (ScalarBuffer<u64>, ScalarBuffer<f32>) {
         let row_ids = batch[ROW_ID].as_primitive::<UInt64Type>();
         let frequencies = batch[FREQUENCY_COL].as_primitive::<Float32Type>();
         (row_ids.values().clone(), frequencies.values().clone())
-=======
-    async fn prewarm(&self) -> Result<()> {
-        let batch = self
-            .reader
-            .read_range(0..self.reader.num_rows(), Some(&[ROW_ID, FREQUENCY_COL]))
-            .await?;
-        for token_id in 0..self.offsets.len() {
-            let offset = self.offsets[token_id];
-            let length = self.posting_len(token_id as u32);
-            let batch = batch.slice(offset, length);
-            let row_ids = batch[ROW_ID].as_primitive::<UInt64Type>();
-            let frequencies = batch[FREQUENCY_COL].as_primitive::<Float32Type>();
-            self.posting_cache
-                .insert(
-                    token_id as u32,
-                    PostingList::new(
-                        row_ids.values().clone(),
-                        frequencies.values().clone(),
-                        self.max_scores
-                            .as_ref()
-                            .map(|max_scores| max_scores[token_id]),
-                    ),
-                )
-                .await;
-        }
-
-        Ok(())
->>>>>>> aa08d74c
     }
 
     async fn read_positions(&self, token_id: u32) -> Result<ListArray> {
