--- conflicted
+++ resolved
@@ -141,11 +141,7 @@
                     DataType::Float16 => is_all_finite::<Float16Type>(&data),
                     DataType::Float32 => is_all_finite::<Float32Type>(&data),
                     DataType::Float64 => is_all_finite::<Float64Type>(&data),
-<<<<<<< HEAD
-                    DataType::UInt8 => true,
-=======
                     DataType::UInt8 => data.null_count() == 0,
->>>>>>> 4358df13
                     _ => false,
                 };
                 if is_valid {
