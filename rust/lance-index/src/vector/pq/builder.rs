// SPDX-License-Identifier: Apache-2.0
// SPDX-FileCopyrightText: Copyright The Lance Authors

//! Product Quantizer Builder
//!

use crate::vector::quantizer::QuantizerBuildParams;
use arrow::array::PrimitiveBuilder;
use arrow_array::types::{Float16Type, Float64Type};
use arrow_array::{cast::AsArray, types::Float32Type, Array, ArrayRef};
use arrow_array::{ArrowNumericType, FixedSizeListArray, PrimitiveArray};
use arrow_schema::DataType;
use lance_arrow::FixedSizeListArrayExt;
use lance_core::utils::tokio::get_num_compute_intensive_cpus;
use lance_core::{Error, Result};
use lance_linalg::distance::DistanceType;
use lance_linalg::distance::{Dot, Normalize, L2};
use rand::SeedableRng;
use rayon::prelude::*;
use snafu::{location, Location};

use super::utils::divide_to_subvectors;
use super::ProductQuantizer;
use crate::vector::kmeans::train_kmeans;

/// Parameters for building product quantizer.
#[derive(Debug, Clone)]
pub struct PQBuildParams {
    /// Number of sub-vectors to build PQ code
    pub num_sub_vectors: usize,

    /// The number of bits to present one PQ centroid.
    pub num_bits: usize,

    /// The max number of iterations for kmeans training.
    pub max_iters: usize,

    /// Run kmeans `REDOS` times and take the best result.
    /// Default to 1.
    pub kmeans_redos: usize,

    /// User provided codebook.
    pub codebook: Option<ArrayRef>,

    /// Sample rate to train PQ codebook.
    pub sample_rate: usize,
}

impl Default for PQBuildParams {
    fn default() -> Self {
        Self {
            num_sub_vectors: 16,
            num_bits: 8,
            max_iters: 50,
            kmeans_redos: 1,
            codebook: None,
            sample_rate: 256,
        }
    }
}

impl QuantizerBuildParams for PQBuildParams {
    fn sample_size(&self) -> usize {
        self.sample_rate * 2_usize.pow(self.num_bits as u32)
    }

    fn use_residual(distance_type: DistanceType) -> bool {
        matches!(distance_type, DistanceType::L2 | DistanceType::Cosine)
    }
}

impl PQBuildParams {
    pub fn new(num_sub_vectors: usize, num_bits: usize) -> Self {
        Self {
            num_sub_vectors,
            num_bits,
            ..Default::default()
        }
    }

    pub fn with_codebook(num_sub_vectors: usize, num_bits: usize, codebook: ArrayRef) -> Self {
        Self {
            num_sub_vectors,
            num_bits,
            codebook: Some(codebook),
            ..Default::default()
        }
    }

    fn build_from_fsl<T: ArrowNumericType>(
        &self,
        data: &FixedSizeListArray,
        distance_type: DistanceType,
    ) -> Result<ProductQuantizer>
    where
        T::Native: Dot + L2 + Normalize,
        PrimitiveArray<T>: From<Vec<T::Native>>,
    {
        assert_ne!(
            distance_type,
            DistanceType::Cosine,
            "PQ code does not support cosine"
        );

        let sub_vectors = divide_to_subvectors::<T>(data, self.num_sub_vectors)?;
        let num_centroids = 2_usize.pow(self.num_bits as u32);
        let dimension = data.value_length() as usize;
        let sub_vector_dimension = dimension / self.num_sub_vectors;

        let d = sub_vectors
            .into_par_iter()
            .map(|sub_vec| {
                let rng = rand::rngs::SmallRng::from_entropy();
                train_kmeans::<T>(
                    &sub_vec,
                    sub_vector_dimension,
                    num_centroids,
                    self.max_iters as u32,
                    self.kmeans_redos,
                    rng.clone(),
                    distance_type,
                    self.sample_rate,
                )
            })
<<<<<<< HEAD
            .collect::<Result<Vec<_>>>()?;
=======
            .buffered(get_num_compute_intensive_cpus())
            .try_collect::<Vec<_>>()
            .await?;
>>>>>>> f6602562
        let mut codebook_builder = PrimitiveBuilder::<T>::with_capacity(num_centroids * dimension);
        for centroid in d.iter() {
            let c = centroid
                .as_any()
                .downcast_ref::<PrimitiveArray<T>>()
                .expect("failed to downcast to PrimitiveArray");
            codebook_builder.append_slice(c.values());
        }

        let pd_centroids = codebook_builder.finish();

        Ok(ProductQuantizer::new(
            self.num_sub_vectors,
            self.num_bits as u32,
            dimension,
            FixedSizeListArray::try_new_from_values(pd_centroids, dimension as i32)?,
            distance_type,
        ))
    }

    /// Build a [ProductQuantizer] from the given data.
    ///
    /// If the [MetricType] is [MetricType::Cosine], the input data will be normalized.
    pub fn build(&self, data: &dyn Array, distance_type: DistanceType) -> Result<ProductQuantizer> {
        assert_eq!(data.null_count(), 0);
        let fsl = data.as_fixed_size_list_opt().ok_or(Error::Index {
            message: format!(
                "PQ builder: input is not a FixedSizeList: {}",
                data.data_type()
            ),
            location: location!(),
        })?;
        // TODO: support bf16 later.
        match fsl.value_type() {
            DataType::Float16 => self.build_from_fsl::<Float16Type>(fsl, distance_type),
            DataType::Float32 => self.build_from_fsl::<Float32Type>(fsl, distance_type),
            DataType::Float64 => self.build_from_fsl::<Float64Type>(fsl, distance_type),
            _ => Err(Error::Index {
                message: format!("PQ builder: unsupported data type: {}", fsl.value_type()),
                location: location!(),
            }),
        }
    }
}<|MERGE_RESOLUTION|>--- conflicted
+++ resolved
@@ -122,13 +122,7 @@
                     self.sample_rate,
                 )
             })
-<<<<<<< HEAD
             .collect::<Result<Vec<_>>>()?;
-=======
-            .buffered(get_num_compute_intensive_cpus())
-            .try_collect::<Vec<_>>()
-            .await?;
->>>>>>> f6602562
         let mut codebook_builder = PrimitiveBuilder::<T>::with_capacity(num_centroids * dimension);
         for centroid in d.iter() {
             let c = centroid
