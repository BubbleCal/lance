--- conflicted
+++ resolved
@@ -36,10 +36,6 @@
 use crate::{
     pb,
     vector::{
-<<<<<<< HEAD
-        ivf::storage::IvfModel,
-=======
->>>>>>> ec04990a
         pq::transform::PQTransformer,
         quantizer::{QuantizerMetadata, QuantizerStorage},
         storage::{DistCalculator, VectorStore},
@@ -100,41 +96,6 @@
     }
 }
 
-<<<<<<< HEAD
-/// Write partition of PQ storage to disk.
-#[allow(dead_code)]
-pub async fn write_parted_product_quantizations(
-    object_store: &ObjectStore,
-    path: &Path,
-    partitions: Box<dyn Iterator<Item = ProductQuantizationStorage>>,
-) -> Result<()> {
-    let mut peek = partitions.peekable();
-    let first = peek.peek().ok_or(Error::Index {
-        message: "No partitions to write".to_string(),
-        location: location!(),
-    })?;
-    let schema = first.schema();
-    let lance_schema = Schema::try_from(schema.as_ref())?;
-    let mut writer = FileWriter::<ManifestDescribing>::try_new(
-        object_store,
-        path,
-        lance_schema,
-        &Default::default(), // TODO: support writer options.
-    )
-    .await?;
-
-    let mut ivf_data = IvfModel::empty();
-    for storage in peek {
-        let num_rows = storage.write_partition(&mut writer).await?;
-        ivf_data.add_partition(num_rows as u32);
-    }
-    ivf_data.write(&mut writer).await?;
-
-    Ok(())
-}
-
-=======
->>>>>>> ec04990a
 /// Product Quantization Storage
 ///
 /// It stores PQ code, as well as the row ID to the orignal vectors.
