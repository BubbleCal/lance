// SPDX-License-Identifier: Apache-2.0
// SPDX-FileCopyrightText: Copyright The Lance Authors

use std::any::Any;

use arrow_array::ArrayRef;
use lance_linalg::distance::MetricType;

pub trait DistCalculator {
    fn distance(&self, id: u32) -> f32;
}

/// Vector Storage is the abstraction to store the vectors.
///
/// It can be in-memory raw vectors or on disk PQ code.
///
/// It abstracts away the logic to compute the distance between vectors.
///
/// TODO: should we rename this to "VectorDistance"?;
pub trait VectorStorage: Send + Sync {
    fn as_any(&self) -> &dyn Any;

    fn len(&self) -> usize;

    /// Returns true if this graph is empty.
    fn is_empty(&self) -> bool {
        self.len() == 0
    }

    fn row_ids(&self) -> &[u64];

    /// Return the metric type of the vectors.
    fn metric_type(&self) -> MetricType;

    /// Create a [DistCalculator] to compute the distance between the query.
    ///
    /// Using dist calcualtor can be more efficient as it can pre-compute some
    /// values.
<<<<<<< HEAD
    fn dist_calculator(&self, query: ArrayRef) -> Box<dyn DistCalculator>;
=======
    fn dist_calculator(&self, query: &[f32]) -> Box<dyn DistCalculator>;

    fn dist_calculator_from_id(&self, id: u32) -> Box<dyn DistCalculator>;

    fn distance_between(&self, a: u32, b: u32) -> f32;
>>>>>>> 99008c63
}<|MERGE_RESOLUTION|>--- conflicted
+++ resolved
@@ -36,13 +36,9 @@
     ///
     /// Using dist calcualtor can be more efficient as it can pre-compute some
     /// values.
-<<<<<<< HEAD
     fn dist_calculator(&self, query: ArrayRef) -> Box<dyn DistCalculator>;
-=======
-    fn dist_calculator(&self, query: &[f32]) -> Box<dyn DistCalculator>;
 
     fn dist_calculator_from_id(&self, id: u32) -> Box<dyn DistCalculator>;
 
     fn distance_between(&self, a: u32, b: u32) -> f32;
->>>>>>> 99008c63
 }