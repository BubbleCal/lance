--- conflicted
+++ resolved
@@ -31,16 +31,6 @@
     pub fn vector(&self, id: u32) -> ArrayRef {
         self.vectors.row(id as usize).unwrap()
     }
-<<<<<<< HEAD
-
-    /// Distance between two vectors.
-    pub fn distance_between(&self, a: u32, b: u32) -> f32 {
-        let vector1 = self.vectors.row_ref(a as usize).unwrap();
-        let vector2 = self.vectors.row_ref(b as usize).unwrap();
-        self.metric_type.func()(vector1, vector2)
-    }
-=======
->>>>>>> 99008c63
 }
 
 impl VectorStorage for InMemoryVectorStorage {
@@ -71,15 +61,15 @@
     fn dist_calculator_from_id(&self, id: u32) -> Box<dyn DistCalculator> {
         Box::new(InMemoryDistanceCal {
             vectors: self.vectors.clone(),
-            query: self.vectors.row(id as usize).unwrap().to_vec(),
+            query: self.vectors.row(id as usize).unwrap(),
             metric_type: self.metric_type,
         })
     }
 
     /// Distance between two vectors.
     fn distance_between(&self, a: u32, b: u32) -> f32 {
-        let vector1 = self.vectors.row(a as usize).unwrap();
-        let vector2 = self.vectors.row(b as usize).unwrap();
+        let vector1 = self.vectors.row_ref(a as usize).unwrap();
+        let vector2 = self.vectors.row_ref(b as usize).unwrap();
         self.metric_type.func()(vector1, vector2)
     }
 }
