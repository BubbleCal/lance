// SPDX-License-Identifier: Apache-2.0
// SPDX-FileCopyrightText: Copyright The Lance Authors

//! In-memory graph representations.

use std::sync::Arc;

use crate::vector::quantizer::QuantizerStorage;
use crate::vector::storage::{DistCalculator, VectorStore};
use crate::vector::utils::do_prefetch;
use arrow::array::AsArray;
use arrow::compute::concat_batches;
use arrow_array::{
    types::{Float32Type, UInt64Type},
    Array, ArrayRef, FixedSizeListArray, RecordBatch, UInt64Array,
};
use arrow_schema::{DataType, SchemaRef};
use deepsize::DeepSizeOf;
use lance_core::{Error, Result, ROW_ID};
use lance_file::reader::FileReader;
use lance_linalg::distance::DistanceType;
use snafu::{location, Location};

use super::index::FlatMetadata;

pub const FLAT_COLUMN: &str = "flat";

/// All data are stored in memory
#[derive(Clone)]
pub struct FlatStorage {
    batch: RecordBatch,
    distance_type: DistanceType,

    // helper fields
    pub(super) row_ids: Arc<UInt64Array>,
    vectors: Arc<FixedSizeListArray>,
}

impl DeepSizeOf for FlatStorage {
    fn deep_size_of_children(&self, _: &mut deepsize::Context) -> usize {
        self.batch.get_array_memory_size()
    }
}

#[async_trait::async_trait]
impl QuantizerStorage for FlatStorage {
    type Metadata = FlatMetadata;
    async fn load_partition(
        _: &FileReader,
        _: std::ops::Range<usize>,
        _: DistanceType,
        _: &Self::Metadata,
    ) -> Result<Self> {
        unimplemented!("Flat will be used in new index builder which doesn't require this")
    }
}

impl FlatStorage {
    // deprecated, use `try_from_batch` instead
    pub fn new(vectors: FixedSizeListArray, distance_type: DistanceType) -> Self {
        let row_ids = Arc::new(UInt64Array::from_iter_values(0..vectors.len() as u64));
        let vectors = Arc::new(vectors);

        let batch = RecordBatch::try_from_iter_with_nullable(vec![
            (ROW_ID, row_ids.clone() as ArrayRef, true),
            (FLAT_COLUMN, vectors.clone() as ArrayRef, true),
        ])
        .unwrap();

        Self {
            batch,
            distance_type,
            row_ids,
            vectors,
        }
    }

    pub fn vector(&self, id: u32) -> ArrayRef {
        self.vectors.value(id as usize)
    }
}

impl VectorStore for FlatStorage {
    type DistanceCalculator<'a> = FlatDistanceCal<'a>;

    fn try_from_batch(batch: RecordBatch, distance_type: DistanceType) -> Result<Self> {
        let row_ids = Arc::new(
            batch
                .column_by_name(ROW_ID)
                .ok_or(Error::Schema {
                    message: format!("column {} not found", ROW_ID),
                    location: location!(),
                })?
                .as_primitive::<UInt64Type>()
                .clone(),
        );
        let vectors = Arc::new(
            batch
                .column_by_name(FLAT_COLUMN)
                .ok_or(Error::Schema {
                    message: "column flat not found".to_string(),
                    location: location!(),
                })?
                .as_fixed_size_list()
                .clone(),
        );
        Ok(Self {
            batch,
            distance_type,
            row_ids,
            vectors,
        })
    }

    fn to_batches(&self) -> Result<impl Iterator<Item = RecordBatch>> {
        Ok([self.batch.clone()].into_iter())
    }

    fn append_batch(&self, batch: RecordBatch, _vector_column: &str) -> Result<Self> {
        // TODO: use chunked storage
        let new_batch = concat_batches(&batch.schema(), vec![&self.batch, &batch].into_iter())?;
        let mut storage = self.clone();
        storage.batch = new_batch;
        Ok(storage)
    }

    fn schema(&self) -> &SchemaRef {
        self.batch.schema_ref()
    }

    fn as_any(&self) -> &dyn std::any::Any {
        self
    }

    fn len(&self) -> usize {
        self.vectors.len()
    }

    fn distance_type(&self) -> DistanceType {
        self.distance_type
    }

    fn row_id(&self, id: u32) -> u64 {
        self.row_ids.values()[id as usize]
    }

    fn row_ids(&self) -> impl Iterator<Item = &u64> {
        self.row_ids.values().iter()
    }

    fn dist_calculator(&self, query: ArrayRef) -> Self::DistanceCalculator<'_> {
        FlatDistanceCal::new(self.vectors.as_ref(), query, self.distance_type)
    }

    fn dist_calculator_from_id(&self, id: u32) -> Self::DistanceCalculator<'_> {
        FlatDistanceCal::new(
            self.vectors.as_ref(),
            self.vectors.value(id as usize),
            self.distance_type,
        )
    }

    /// Distance between two vectors.
    fn distance_between(&self, a: u32, b: u32) -> f32 {
        match self.vectors.value_type() {
            DataType::Float32 => {
                let vector1 = self.vectors.value(a as usize);
                let vector2 = self.vectors.value(b as usize);
                self.distance_type.func()(
                    vector1.as_primitive::<Float32Type>().values(),
                    vector2.as_primitive::<Float32Type>().values(),
                )
            }
            _ => unimplemented!(),
        }
    }
}

pub struct FlatDistanceCal<'a> {
    vectors: &'a [f32],
    query: Vec<f32>,
    dimension: usize,
    distance_fn: fn(&[f32], &[f32]) -> f32,
}

impl<'a> FlatDistanceCal<'a> {
    fn new(vectors: &'a FixedSizeListArray, query: ArrayRef, distance_type: DistanceType) -> Self {
        // Gained sigificant performance improvement by using strong typed primtive slice.
        // TODO: to support other data types other than `f32`, make FlatDistanceCal a generic struct.
        let flat_array = vectors.values().as_primitive::<Float32Type>();
        let dimension = vectors.value_length() as usize;
        Self {
            vectors: flat_array.values(),
            query: query.as_primitive::<Float32Type>().values().to_vec(),
            dimension,
            distance_fn: distance_type.func(),
        }
    }

    #[inline]
    fn get_vector(&self, id: u32) -> &[f32] {
        &self.vectors[self.dimension * id as usize..self.dimension * (id + 1) as usize]
    }
}

impl DistCalculator for FlatDistanceCal<'_> {
    #[inline]
    fn distance(&self, id: u32) -> f32 {
<<<<<<< HEAD
        let vector = self.vectors.value(id as usize);
        let result = self.distance_type.arrow_batch_func()(&self.query, vector.as_ref()).unwrap();
        result.value(0)
=======
        let vector = self.get_vector(id);
        (self.distance_fn)(&self.query, vector)
>>>>>>> c38fe5ae
    }

    #[inline]
    fn prefetch(&self, id: u32) {
        let vector = self.get_vector(id);
        do_prefetch(vector.as_ptr_range())
    }
}<|MERGE_RESOLUTION|>--- conflicted
+++ resolved
@@ -206,14 +206,8 @@
 impl DistCalculator for FlatDistanceCal<'_> {
     #[inline]
     fn distance(&self, id: u32) -> f32 {
-<<<<<<< HEAD
-        let vector = self.vectors.value(id as usize);
-        let result = self.distance_type.arrow_batch_func()(&self.query, vector.as_ref()).unwrap();
-        result.value(0)
-=======
         let vector = self.get_vector(id);
         (self.distance_fn)(&self.query, vector)
->>>>>>> c38fe5ae
     }
 
     #[inline]
