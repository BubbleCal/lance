// SPDX-License-Identifier: Apache-2.0
// SPDX-FileCopyrightText: Copyright The Lance Authors

//! Flat Vector Index.
//!

use std::{collections::HashSet, sync::Arc};

use arrow_array::{Array, ArrayRef, Float32Array, RecordBatch, UInt64Array};
use arrow_schema::{DataType, Field, Schema, SchemaRef};
use deepsize::DeepSizeOf;
use itertools::Itertools;
use lance_core::{Result, ROW_ID_FIELD};
use lance_file::reader::FileReader;
use lance_linalg::distance::DistanceType;
use serde::{Deserialize, Serialize};

use crate::{
    prefilter::PreFilter,
    vector::{
        graph::{OrderedFloat, OrderedNode},
        quantizer::{Quantization, QuantizationType, Quantizer, QuantizerMetadata},
        v3::{
            storage::{DistCalculator, VectorStore},
            subindex::IvfSubIndex,
        },
        Query, DIST_COL,
    },
};

use super::storage::{FlatStorage, FLAT_COLUMN};

/// A Flat index is any index that stores no metadata, and
/// during query, it simply scans over the storage and returns the top k results
#[derive(Debug, Clone, Default, DeepSizeOf)]
pub struct FlatIndex {}

lazy_static::lazy_static! {
    static ref ANN_SEARCH_SCHEMA: SchemaRef = Schema::new(vec![
        Field::new(DIST_COL, DataType::Float32, true),
        ROW_ID_FIELD.clone(),
    ]).into();
}

#[derive(Default)]
pub struct FlatQueryParams {}

impl From<&Query> for FlatQueryParams {
    fn from(_: &Query) -> Self {
        Self {}
    }
}

impl IvfSubIndex for FlatIndex {
    type QueryParams = FlatQueryParams;
    type BuildParams = ();

    fn use_residual() -> bool {
        false
    }

    fn name(&self) -> &str {
        "FLAT"
    }

    fn search(
        &self,
        query: ArrayRef,
        k: usize,
        _params: Self::QueryParams,
        storage: &impl VectorStore,
        prefilter: Arc<dyn PreFilter>,
    ) -> Result<RecordBatch> {
        let dist_calc = storage.dist_calculator(query);
        let filtered_row_ids = prefilter
            .filter_row_ids((0..storage.len() as u64).collect_vec().as_slice())
            .into_iter()
            .collect::<HashSet<_>>();
        let (row_ids, dists): (Vec<u64>, Vec<f32>) = (0..storage.len())
<<<<<<< HEAD
            .filter(|&id| !filtered_row_ids.contains(&storage.row_ids()[id]))
=======
            .filter(|&id| !prefilter.should_drop(storage.row_id(id as u32)))
>>>>>>> 6b95cd59
            .map(|id| OrderedNode {
                id: id as u32,
                dist: OrderedFloat(dist_calc.distance(id as u32)),
            })
            .sorted_unstable()
            .take(k)
            .map(
                |OrderedNode {
                     id,
                     dist: OrderedFloat(dist),
                 }| (storage.row_id(id), dist),
            )
            .unzip();

        let (row_ids, dists) = (UInt64Array::from(row_ids), Float32Array::from(dists));

        Ok(RecordBatch::try_new(
            ANN_SEARCH_SCHEMA.clone(),
            vec![Arc::new(dists), Arc::new(row_ids)],
        )?)
    }

    fn load(_: RecordBatch) -> Result<Self> {
        Ok(Self {})
    }

    fn index_vectors(&self, _: &impl VectorStore, _: Self::BuildParams) -> Result<()> {
        Ok(())
    }

    fn schema(&self) -> arrow_schema::SchemaRef {
        Schema::new(vec![Field::new("__flat_marker", DataType::UInt64, false)]).into()
    }

    fn to_batch(&self) -> Result<RecordBatch> {
        Ok(RecordBatch::new_empty(Schema::empty().into()))
    }
}

#[derive(Debug, Clone, Serialize, Deserialize, DeepSizeOf)]
pub struct FlatMetadata {
    pub dim: usize,
}

#[async_trait::async_trait]
impl QuantizerMetadata for FlatMetadata {
    async fn load(_: &FileReader) -> Result<Self> {
        unimplemented!("Flat will be used in new index builder which doesn't require this")
    }
}

#[derive(Debug, Clone, DeepSizeOf)]
pub struct FlatQuantizer {
    dim: usize,
    distance_type: DistanceType,
}

impl FlatQuantizer {
    pub fn new(dim: usize, distance_type: DistanceType) -> Self {
        Self { dim, distance_type }
    }
}

impl Quantization for FlatQuantizer {
    type Metadata = FlatMetadata;
    type Storage = FlatStorage;

    fn code_dim(&self) -> usize {
        self.dim
    }

    fn column(&self) -> &'static str {
        FLAT_COLUMN
    }

    fn from_metadata(metadata: &Self::Metadata, distance_type: DistanceType) -> Result<Quantizer> {
        Ok(Quantizer::Flat(Self {
            dim: metadata.dim,
            distance_type,
        }))
    }

    fn metadata(
        &self,
        _: Option<crate::vector::quantizer::QuantizationMetadata>,
    ) -> Result<serde_json::Value> {
        let metadata = FlatMetadata { dim: self.dim };
        Ok(serde_json::to_value(metadata)?)
    }

    fn metadata_key() -> &'static str {
        "flat"
    }

    fn quantization_type(&self) -> QuantizationType {
        QuantizationType::Flat
    }

    fn quantize(&self, vectors: &dyn Array) -> Result<ArrayRef> {
        Ok(vectors.slice(0, vectors.len()))
    }
}

impl From<FlatQuantizer> for Quantizer {
    fn from(value: FlatQuantizer) -> Self {
        Self::Flat(value)
    }
}<|MERGE_RESOLUTION|>--- conflicted
+++ resolved
@@ -73,15 +73,11 @@
     ) -> Result<RecordBatch> {
         let dist_calc = storage.dist_calculator(query);
         let filtered_row_ids = prefilter
-            .filter_row_ids((0..storage.len() as u64).collect_vec().as_slice())
+            .filter_row_ids(Box::new(storage.row_ids()))
             .into_iter()
             .collect::<HashSet<_>>();
         let (row_ids, dists): (Vec<u64>, Vec<f32>) = (0..storage.len())
-<<<<<<< HEAD
-            .filter(|&id| !filtered_row_ids.contains(&storage.row_ids()[id]))
-=======
-            .filter(|&id| !prefilter.should_drop(storage.row_id(id as u32)))
->>>>>>> 6b95cd59
+            .filter(|&id| !filtered_row_ids.contains(&storage.row_id(id as u32)))
             .map(|id| OrderedNode {
                 id: id as u32,
                 dist: OrderedFloat(dist_calc.distance(id as u32)),
