// SPDX-License-Identifier: Apache-2.0
// SPDX-FileCopyrightText: Copyright The Lance Authors

//! KMeans implementation for Apache Arrow Arrays.
//!
//! Support ``l2``, ``cosine`` and ``dot`` distances, see [DistanceType].
//!
//! ``Cosine`` distance are calculated by normalizing the vectors to unit length,
//! and run ``l2`` distance on the unit vectors.
//!

use std::ops::{AddAssign, DivAssign};
use std::sync::Arc;
use std::vec;
use std::{collections::HashMap, ops::MulAssign};

use arrow_array::{
    cast::AsArray,
    types::{ArrowPrimitiveType, Float16Type, Float32Type, Float64Type, UInt8Type},
    Array, ArrayRef, FixedSizeListArray, Float32Array, PrimitiveArray, UInt32Array,
};
use arrow_array::{ArrowNumericType, UInt8Array};
use arrow_ord::sort::sort_to_indices;
use arrow_schema::{ArrowError, DataType};
use bitvec::prelude::*;
use lance_arrow::FixedSizeListArrayExt;
use lance_core::utils::tokio::get_num_compute_intensive_cpus;
use lance_linalg::distance::hamming::{hamming, hamming_distance_batch};
use lance_linalg::distance::{dot_distance_batch, DistanceType, Normalize};
use lance_linalg::kernels::argmin_value_float;
use log::{info, warn};
use num_traits::One;
use num_traits::{AsPrimitive, Float, FromPrimitive, Num, Zero};
use rand::prelude::*;
use rayon::prelude::*;
use snafu::location;
use {
    lance_linalg::distance::{
        l2::{l2_distance_batch, L2},
        Dot,
    },
    lance_linalg::kernels::argmin_value,
};

use crate::vector::utils::SimpleIndex;
use crate::{Error, Result};

/// KMean initialization method.
#[derive(Debug, PartialEq)]
pub enum KMeanInit {
    Random,
    Incremental(Arc<FixedSizeListArray>),
}

/// KMean Training Parameters
#[derive(Debug)]
pub struct KMeansParams {
    /// Max number of iterations.
    pub max_iters: u32,

    /// When the difference of mean distance to the centroids is less than this `tolerance`
    /// threshold, stop the training.
    pub tolerance: f64,

    /// Run kmeans multiple times and pick the best (balanced) one.
    pub redos: usize,

    /// Init methods.
    pub init: KMeanInit,

    /// The metric to calculate distance.
    pub distance_type: DistanceType,
}

impl Default for KMeansParams {
    fn default() -> Self {
        Self {
            max_iters: 50,
            tolerance: 1e-4,
            redos: 1,
            init: KMeanInit::Random,
            distance_type: DistanceType::L2,
        }
    }
}

impl KMeansParams {
    pub fn new(
        centroids: Option<Arc<FixedSizeListArray>>,
        max_iters: u32,
        redos: usize,
        distance_type: DistanceType,
    ) -> Self {
        let init = match centroids {
            Some(centroids) => KMeanInit::Incremental(centroids),
            None => KMeanInit::Random,
        };
        Self {
            max_iters,
            redos,
            distance_type,
            init,
            ..Default::default()
        }
    }
}

/// Randomly initialize kmeans centroids.
///
///
fn kmeans_random_init<T: ArrowPrimitiveType>(
    data: &[T::Native],
    dimension: usize,
    k: usize,
    mut rng: impl Rng,
    distance_type: DistanceType,
) -> KMeans {
    assert!(data.len() >= k * dimension);
    let chosen = (0..data.len() / dimension).choose_multiple(&mut rng, k);
    let centroids = PrimitiveArray::<T>::from_iter_values(
        chosen
            .iter()
            .flat_map(|&i| data[i * dimension..(i + 1) * dimension].iter())
            .copied(),
    );
    KMeans {
        centroids: Arc::new(centroids),
        dimension,
        distance_type,
        loss: f64::MAX,
    }
}

/// Split one big cluster into two smaller clusters. After split, each
/// cluster has approximately half of the vectors.
fn split_clusters<T: Float + MulAssign>(
    n: usize,
    cnts: &mut [u64],
    centroids: &mut [T],
    dim: usize,
) {
    let eps = T::from(1.0 / 1024.0).unwrap();
<<<<<<< HEAD
    let mut rng = SmallRng::from_rng(&mut rand::rng());
=======
    let mut rng = SmallRng::from_os_rng();
>>>>>>> eac00f69
    for i in 0..cnts.len() {
        if cnts[i] == 0 {
            let mut j = 0;
            loop {
                let p = (cnts[j] as f32 - 1.0) / (n - cnts.len()) as f32;
                if rng.random::<f32>() < p {
                    break;
                }
                j += 1;
                j %= cnts.len();
            }

            cnts[i] = cnts[j] / 2;
            cnts[j] -= cnts[i];
            for k in 0..dim {
                if k % 2 == 0 {
                    centroids[i * dim + k] = centroids[j * dim + k] * (T::one() + eps);
                    centroids[j * dim + k] *= T::one() - eps;
                } else {
                    centroids[i * dim + k] = centroids[j * dim + k] * (T::one() - eps);
                    centroids[j * dim + k] *= T::one() + eps;
                }
            }
        }
    }
}

fn histogram(k: usize, membership: &[Option<u32>]) -> Vec<usize> {
    let mut hist: Vec<usize> = vec![0; k];
    membership.iter().for_each(|cd| {
        if let Some(cd) = cd {
            hist[*cd as usize] += 1;
        }
    });

    hist
}

/// Std deviation of the histogram / cluster distribution.
fn hist_stddev(k: usize, membership: &[Option<u32>]) -> f32 {
    let mean: f32 = membership.len() as f32 * 1.0 / k as f32;
    let len = membership.len();
    (histogram(k, membership)
        .par_iter()
        .map(|c| (*c as f32 - mean).powi(2))
        .sum::<f32>()
        / len as f32)
        .sqrt()
}

pub trait KMeansAlgo<T: Num> {
    /// Recompute the membership of each vector.
    ///
    /// Parameters:
    ///
    /// - *data*: a `N * dimension` floating array. Not necessarily normalized.
    ///
    fn compute_membership_and_loss(
        centroids: &[T],
        data: &[T],
        dimension: usize,
        distance_type: DistanceType,
        index: Option<&SimpleIndex>,
    ) -> (Vec<Option<u32>>, f64) {
        let (membership, dists) =
            Self::compute_membership_and_dist(centroids, data, dimension, distance_type, index);
        (
            membership,
            dists
                .into_iter()
                .map(|d| d.unwrap_or_default() as f64)
                .sum(),
        )
    }

    fn compute_membership_and_dist(
        centroids: &[T],
        data: &[T],
        dimension: usize,
        distance_type: DistanceType,
        index: Option<&SimpleIndex>,
    ) -> (Vec<Option<u32>>, Vec<Option<f32>>);

    /// Construct a new KMeans model.
    fn to_kmeans(
        data: &[T],
        dimension: usize,
        k: usize,
        membership: &[Option<u32>],
        distance_type: DistanceType,
        loss: f64,
    ) -> KMeans;
}

pub struct KMeansAlgoFloat<T: ArrowNumericType>
where
    T::Native: Float + Num,
{
    phantom_data: std::marker::PhantomData<T>,
}

impl<T: ArrowNumericType> KMeansAlgo<T::Native> for KMeansAlgoFloat<T>
where
    T::Native: Float + Dot + L2 + MulAssign + DivAssign + AddAssign + FromPrimitive + Sync,
    PrimitiveArray<T>: From<Vec<T::Native>>,
{
    fn compute_membership_and_dist(
        centroids: &[T::Native],
        data: &[T::Native],
        dimension: usize,
        distance_type: DistanceType,
        index: Option<&SimpleIndex>,
    ) -> (Vec<Option<u32>>, Vec<Option<f32>>) {
        let cluster_and_dists = match index {
            Some(index) => data
                .par_chunks(dimension)
                .map(|vec| {
                    let query = PrimitiveArray::<T>::from_iter_values(vec.iter().copied());
                    index
                        .search(Arc::new(query))
                        .map(|(id, dist)| Some((id, dist)))
                        .unwrap()
                })
                .collect::<Vec<_>>(),
            None => match distance_type {
                DistanceType::L2 => data
                    .par_chunks(dimension)
                    .map(|vec| argmin_value_float(l2_distance_batch(vec, centroids, dimension)))
                    .collect::<Vec<_>>(),
                DistanceType::Dot => data
                    .par_chunks(dimension)
                    .map(|vec| argmin_value_float(dot_distance_batch(vec, centroids, dimension)))
                    .collect::<Vec<_>>(),
                _ => {
                    panic!(
                        "KMeans::find_partitions: {} is not supported",
                        distance_type
                    );
                }
            },
        };

        cluster_and_dists.into_iter().map(Option::unzip).unzip()
    }

    fn to_kmeans(
        data: &[T::Native],
        dimension: usize,
        k: usize,
        membership: &[Option<u32>],
        distance_type: DistanceType,
        loss: f64,
    ) -> KMeans {
        let mut cluster_cnts = vec![0_u64; k];
        let mut centroids = vec![T::Native::zero(); k * dimension];

        let mut num_cpus = get_num_compute_intensive_cpus();
        if k < num_cpus || k < 16 {
            num_cpus = 1;
        }
        let chunk_size = k / num_cpus;

        centroids
            .par_chunks_mut(dimension * chunk_size)
            .zip(cluster_cnts.par_chunks_mut(chunk_size))
            .enumerate()
            .with_max_len(1)
            .for_each(|(i, (centroids, cnts))| {
                let start = i * chunk_size;
                let end = ((i + 1) * chunk_size).min(k);
                data.chunks(dimension)
                    .zip(membership.iter())
                    .filter_map(|(vector, cluster_id)| {
                        cluster_id.map(|cluster_id| (vector, cluster_id as usize))
                    })
                    .for_each(|(vector, cluster_id)| {
                        if start <= cluster_id && cluster_id < end {
                            let local_id = cluster_id - start;
                            cnts[local_id] += 1;
                            let centroid =
                                &mut centroids[local_id * dimension..(local_id + 1) * dimension];
                            centroid.iter_mut().zip(vector).for_each(|(c, v)| *c += *v);
                        }
                    });
            });

        centroids
            .par_chunks_mut(dimension)
            .zip(cluster_cnts.par_iter())
            .for_each(|(centroid, &cnt)| {
                if cnt > 0 {
                    let norm = T::Native::one() / T::Native::from_u64(cnt).unwrap();
                    centroid.iter_mut().for_each(|v| *v *= norm);
                }
            });

        let empty_clusters = cluster_cnts.iter().filter(|&cnt| *cnt == 0).count();
        if empty_clusters as f32 / k as f32 > 0.1 {
            warn!(
                "KMeans: more than 10% of clusters are empty: {} of {}.\nHelp: this could mean your dataset \
                is too small to have a meaningful index (less than 5000 vectors) or has many duplicate vectors.",
                empty_clusters, k
            );
        }

        split_clusters(
            data.len() / dimension,
            &mut cluster_cnts,
            &mut centroids,
            dimension,
        );

        KMeans {
            centroids: Arc::new(PrimitiveArray::<T>::from(centroids)),
            dimension,
            distance_type,
            loss,
        }
    }
}

struct KModeAlgo {}

impl KMeansAlgo<u8> for KModeAlgo {
    fn compute_membership_and_dist(
        centroids: &[u8],
        data: &[u8],
        dimension: usize,
        distance_type: DistanceType,
        _: Option<&SimpleIndex>,
    ) -> (Vec<Option<u32>>, Vec<Option<f32>>) {
        assert_eq!(distance_type, DistanceType::Hamming);
        let cluster_and_dists = data
            .par_chunks(dimension)
            .map(|vec| {
                argmin_value(
                    centroids
                        .par_chunks(dimension)
                        .map(|c| hamming(vec, c))
                        .collect::<Vec<f32>>()
                        .into_iter(),
                )
            })
            .collect::<Vec<_>>();
        cluster_and_dists.into_iter().map(Option::unzip).unzip()
    }

    fn to_kmeans(
        data: &[u8],
        dimension: usize,
        k: usize,
        membership: &[Option<u32>],
        distance_type: DistanceType,
        loss: f64,
    ) -> KMeans {
        assert_eq!(distance_type, DistanceType::Hamming);

        let mut clusters = HashMap::<u32, Vec<usize>>::new();
        membership.iter().enumerate().for_each(|(i, part_id)| {
            if let Some(part_id) = part_id {
                clusters.entry(*part_id).or_default().push(i);
            }
        });
        let centroids = (0..k as u32)
            .into_par_iter()
            .flat_map(|part_id| {
                if let Some(vecs) = clusters.get(&part_id) {
                    let mut ones = vec![0_u32; dimension * 8];
                    let cnt = vecs.len() as u32;
                    vecs.iter().for_each(|&i| {
                        let vec = &data[i * dimension..(i + 1) * dimension];
                        ones.iter_mut()
                            .zip(vec.view_bits::<Lsb0>())
                            .for_each(|(c, v)| {
                                if *v.as_ref() {
                                    *c += 1;
                                }
                            });
                    });

                    let bits = ones.iter().map(|&c| c * 2 > cnt).collect::<BitVec<u8>>();
                    bits.as_raw_slice()
                        .iter()
                        .copied()
                        .map(Some)
                        .collect::<Vec<_>>()
                } else {
                    vec![None; dimension]
                }
            })
            .collect::<Vec<_>>();

        KMeans {
            centroids: Arc::new(UInt8Array::from(centroids)),
            dimension,
            distance_type,
            loss,
        }
    }
}

/// KMeans implementation for Apache Arrow Arrays.
#[derive(Debug, Clone)]
pub struct KMeans {
    /// Flattened array of centroids.
    ///
    /// dimension * k of floating number.
    pub centroids: ArrayRef,

    /// The dimension of each vector.
    pub dimension: usize,

    /// How to calculate distance between two vectors.
    pub distance_type: DistanceType,

    /// The loss of the last training.
    pub loss: f64,
}

impl KMeans {
    fn empty(dimension: usize, distance_type: DistanceType) -> Self {
        Self {
            centroids: arrow_array::array::new_empty_array(&DataType::Float32),
            dimension,
            distance_type,
            loss: f64::MAX,
        }
    }

    /// Create a [`KMeans`] with existing centroids.
    /// It is useful for continuing training.
    pub fn with_centroids(
        centroids: ArrayRef,
        dimension: usize,
        distance_type: DistanceType,
        loss: f64,
    ) -> Self {
        assert!(matches!(
            centroids.data_type(),
            DataType::Float16 | DataType::Float32 | DataType::Float64 | DataType::UInt8
        ));
        Self {
            centroids,
            dimension,
            distance_type,
            loss,
        }
    }

    /// Initialize a [`KMeans`] with random centroids.
    ///
    /// Parameters
    /// - *data*: training data. provided to do samplings.
    /// - *k*: the number of clusters.
    /// - *distance_type*: the distance type to calculate distance.
    /// - *rng*: random generator.
    fn init_random<T: ArrowPrimitiveType>(
        data: &[T::Native],
        dimension: usize,
        k: usize,
        rng: impl Rng,
        distance_type: DistanceType,
    ) -> Self {
        kmeans_random_init::<T>(data, dimension, k, rng, distance_type)
    }

    /// Train a KMeans model on data with `k` clusters.
    pub fn new(data: &FixedSizeListArray, k: usize, max_iters: u32) -> arrow::error::Result<Self> {
        let params = KMeansParams {
            max_iters,
            distance_type: DistanceType::L2,
            ..Default::default()
        };
        Self::new_with_params(data, k, &params)
    }

    fn train_kmeans<T: ArrowNumericType, Algo: KMeansAlgo<T::Native>>(
        data: &FixedSizeListArray,
        k: usize,
        params: &KMeansParams,
    ) -> arrow::error::Result<Self>
    where
        T::Native: Num,
    {
        let dimension = data.value_length() as usize;

        let data =
            data.values()
                .as_primitive_opt::<T>()
                .ok_or(ArrowError::InvalidArgumentError(format!(
                    "KMeans: data must be {}, got: {}",
                    T::DATA_TYPE,
                    data.value_type()
                )))?;

        let mut best_kmeans = Self::empty(dimension, params.distance_type);
        let mut best_stddev = f32::MAX;

        // TODO: use seed for Rng.
<<<<<<< HEAD
        let rng = SmallRng::from_rng(&mut rand::rng());
=======
        let rng = SmallRng::from_os_rng();
>>>>>>> eac00f69
        for redo in 1..=params.redos {
            let mut kmeans: Self = match &params.init {
                KMeanInit::Random => Self::init_random::<T>(
                    data.values(),
                    dimension,
                    k,
                    rng.clone(),
                    params.distance_type,
                ),
                KMeanInit::Incremental(centroids) => Self::with_centroids(
                    centroids.values().clone(),
                    dimension,
                    params.distance_type,
                    f64::MAX,
                ),
            };

            let mut loss = f64::MAX;
            let mut last_membership: Option<Vec<Option<u32>>> = None;
            for i in 1..=params.max_iters {
                if i % 10 == 0 {
                    info!(
                        "KMeans training: iteration {} / {}, redo={}",
                        i, params.max_iters, redo
                    );
                };

                let index = SimpleIndex::may_train_index(
                    kmeans.centroids.clone(),
                    kmeans.dimension,
                    kmeans.distance_type,
                )?;
                let (membership, last_loss) = Algo::compute_membership_and_loss(
                    kmeans.centroids.as_primitive::<T>().values(),
                    data.values(),
                    dimension,
                    params.distance_type,
                    index.as_ref(),
                );
                kmeans = Algo::to_kmeans(
                    data.values(),
                    dimension,
                    k,
                    &membership,
                    params.distance_type,
                    last_loss,
                );
                last_membership = Some(membership);
                if (loss - last_loss).abs() / last_loss < params.tolerance {
                    info!(
                        "KMeans training: converged at iteration {} / {}, redo={}, loss={}, last_loss={}, loss_diff={}",
                        i, params.max_iters, redo, loss, last_loss, (loss - last_loss).abs() / last_loss
                    );
                    break;
                }
                loss = last_loss;
            }
            let stddev = hist_stddev(
                k,
                last_membership
                    .as_ref()
                    .expect("Last membership should already set"),
            );
            if stddev < best_stddev {
                best_stddev = stddev;
                best_kmeans = kmeans;
            }
        }

        Ok(best_kmeans)
    }

    /// Train a [`KMeans`] model with full parameters.
    ///
    /// If the DistanceType is `Cosine`, the input vectors will be normalized with each iteration.
    pub fn new_with_params(
        data: &FixedSizeListArray,
        k: usize,
        params: &KMeansParams,
    ) -> arrow::error::Result<Self> {
        let n = data.len();
        if n < k {
            return Err(ArrowError::InvalidArgumentError(
                format!(
                    "KMeans: training does not have sufficient data points: n({}) is smaller than k({})",
                    n, k
                )
            ));
        }

        match (data.value_type(), params.distance_type) {
            (DataType::Float16, _) => {
                Self::train_kmeans::<Float16Type, KMeansAlgoFloat<Float16Type>>(data, k, params)
            }

            (DataType::Float32, _) => {
                Self::train_kmeans::<Float32Type, KMeansAlgoFloat<Float32Type>>(data, k, params)
            }
            (DataType::Float64, _) => {
                Self::train_kmeans::<Float64Type, KMeansAlgoFloat<Float64Type>>(data, k, params)
            }
            (DataType::UInt8, DistanceType::Hamming) => {
                Self::train_kmeans::<UInt8Type, KModeAlgo>(data, k, params)
            }
            _ => Err(ArrowError::InvalidArgumentError(format!(
                "KMeans: can not train data type {} with distance type: {}",
                data.value_type(),
                params.distance_type
            ))),
        }
    }
}

pub fn kmeans_find_partitions_arrow_array(
    centroids: &FixedSizeListArray,
    query: &dyn Array,
    nprobes: usize,
    distance_type: DistanceType,
) -> arrow::error::Result<(UInt32Array, Float32Array)> {
    if centroids.value_length() as usize != query.len() {
        return Err(ArrowError::InvalidArgumentError(format!(
            "Centroids and vectors have different dimensions: {} != {}",
            centroids.value_length(),
            query.len()
        )));
    }

    match (centroids.value_type(), query.data_type()) {
        (DataType::Float16, DataType::Float16) => Ok(kmeans_find_partitions(
            centroids.values().as_primitive::<Float16Type>().values(),
            query.as_primitive::<Float16Type>().values(),
            nprobes,
            distance_type,
        )?),
        (DataType::Float32, DataType::Float32) => Ok(kmeans_find_partitions(
            centroids.values().as_primitive::<Float32Type>().values(),
            query.as_primitive::<Float32Type>().values(),
            nprobes,
            distance_type,
        )?),
        (DataType::Float64, DataType::Float64) => Ok(kmeans_find_partitions(
            centroids.values().as_primitive::<Float64Type>().values(),
            query.as_primitive::<Float64Type>().values(),
            nprobes,
            distance_type,
        )?),
        (DataType::UInt8, DataType::UInt8) => Ok(kmeans_find_partitions_binary(
            centroids.values().as_primitive::<UInt8Type>().values(),
            query.as_primitive::<UInt8Type>().values(),
            nprobes,
            distance_type,
        )?),
        _ => Err(ArrowError::InvalidArgumentError(format!(
            "Centroids and vectors have different types: {} != {}",
            centroids.value_type(),
            query.data_type()
        ))),
    }
}

/// KMeans finds N nearest partitions.
///
/// Parameters:
/// - *centroids*: a `k * dimension` floating array.
/// - *query*: a `dimension` floating array.
/// - *nprobes*: the number of partitions to find.
/// - *distance_type*: the distance type to calculate distance.
///
/// This function allows to conduct kmeans search without constructing
/// `Arrow Array` or `Vec<Float>` types.
///
pub fn kmeans_find_partitions<T: Float + L2 + Dot>(
    centroids: &[T],
    query: &[T],
    nprobes: usize,
    distance_type: DistanceType,
) -> arrow::error::Result<(UInt32Array, Float32Array)> {
    let dists: Vec<f32> = match distance_type {
        DistanceType::L2 => l2_distance_batch(query, centroids, query.len()).collect(),
        DistanceType::Dot => dot_distance_batch(query, centroids, query.len()).collect(),
        _ => {
            panic!(
                "KMeans::find_partitions: {} is not supported",
                distance_type
            );
        }
    };

    // TODO: use heap to just keep nprobes smallest values.
    let dists_arr = Float32Array::from(dists);
    let indices = sort_to_indices(&dists_arr, None, Some(nprobes))?;
    let dists = arrow::compute::take(&dists_arr, &indices, None)?
        .as_primitive::<Float32Type>()
        .clone();
    Ok((indices, dists))
}

pub fn kmeans_find_partitions_binary(
    centroids: &[u8],
    query: &[u8],
    nprobes: usize,
    distance_type: DistanceType,
) -> arrow::error::Result<(UInt32Array, Float32Array)> {
    let dists: Vec<f32> = match distance_type {
        DistanceType::Hamming => hamming_distance_batch(query, centroids, query.len()).collect(),
        _ => {
            panic!(
                "KMeans::find_partitions: {} is not supported",
                distance_type
            );
        }
    };

    // TODO: use heap to just keep nprobes smallest values.
    let dists_arr = Float32Array::from(dists);
    let indices = sort_to_indices(&dists_arr, None, Some(nprobes))?;
    let dists = arrow::compute::take(&dists_arr, &indices, None)?
        .as_primitive::<Float32Type>()
        .clone();
    Ok((indices, dists))
}

/// Compute partitions from Arrow FixedSizeListArray.
#[allow(clippy::type_complexity)]
pub fn compute_partitions_arrow_array(
    centroids: &FixedSizeListArray,
    vectors: &FixedSizeListArray,
    distance_type: DistanceType,
) -> arrow::error::Result<(Vec<Option<u32>>, Vec<Option<f32>>)> {
    if centroids.value_length() != vectors.value_length() {
        return Err(ArrowError::InvalidArgumentError(
            "Centroids and vectors have different dimensions".to_string(),
        ));
    }
    match (centroids.value_type(), vectors.value_type()) {
        (DataType::Float16, DataType::Float16) => Ok(compute_partitions_with_dists::<
            Float16Type,
            KMeansAlgoFloat<Float16Type>,
        >(
            centroids.values().as_primitive(),
            vectors.values().as_primitive(),
            centroids.value_length(),
            distance_type,
        )),
        (DataType::Float32, DataType::Float32) => Ok(compute_partitions_with_dists::<
            Float32Type,
            KMeansAlgoFloat<Float32Type>,
        >(
            centroids.values().as_primitive(),
            vectors.values().as_primitive(),
            centroids.value_length(),
            distance_type,
        )),
        (DataType::Float32, DataType::Int8) => Ok(compute_partitions_with_dists::<
            Float32Type,
            KMeansAlgoFloat<Float32Type>,
        >(
            centroids.values().as_primitive(),
            vectors.convert_to_floating_point()?.values().as_primitive(),
            centroids.value_length(),
            distance_type,
        )),
        (DataType::Float64, DataType::Float64) => Ok(compute_partitions_with_dists::<
            Float64Type,
            KMeansAlgoFloat<Float64Type>,
        >(
            centroids.values().as_primitive(),
            vectors.values().as_primitive(),
            centroids.value_length(),
            distance_type,
        )),
        (DataType::UInt8, DataType::UInt8) => {
            Ok(compute_partitions_with_dists::<UInt8Type, KModeAlgo>(
                centroids.values().as_primitive(),
                vectors.values().as_primitive(),
                centroids.value_length(),
                distance_type,
            ))
        }
        _ => Err(ArrowError::InvalidArgumentError(
            "Centroids and vectors have incompatible types".to_string(),
        )),
    }
}

/// Compute partition ID of each vector in the KMeans.
///
/// If returns `None`, means the vector is not valid, i.e., all `NaN`.
pub fn compute_partitions<T: ArrowNumericType, K: KMeansAlgo<T::Native>>(
    centroids: &PrimitiveArray<T>,
    vectors: &PrimitiveArray<T>,
    dimension: impl AsPrimitive<usize>,
    distance_type: DistanceType,
) -> (Vec<Option<u32>>, f64)
where
    T::Native: Num,
{
    let dimension = dimension.as_();
    K::compute_membership_and_loss(
        centroids.values(),
        vectors.values(),
        dimension,
        distance_type,
        None,
    )
}

/// compute the partition id and the distance to the centroid for each vector,
/// NOTE the distance is squared distance for L2
pub fn compute_partitions_with_dists<T: ArrowNumericType, K: KMeansAlgo<T::Native>>(
    centroids: &PrimitiveArray<T>,
    vectors: &PrimitiveArray<T>,
    dimension: impl AsPrimitive<usize>,
    distance_type: DistanceType,
) -> (Vec<Option<u32>>, Vec<Option<f32>>)
where
    T::Native: Num,
{
    let dimension = dimension.as_();
    K::compute_membership_and_dist(
        centroids.values(),
        vectors.values(),
        dimension,
        distance_type,
        None,
    )
}

/// Train KMeans model and returns the centroids of each cluster.
///
/// Parameters
/// ----------
/// - *centroids*: initial centroids, use the random initialization if None
/// - *array*: a flatten floating number array of vectors
/// - *dimension*: dimension of the vector
/// - *k*: number of clusters
/// - *max_iterations*: maximum number of iterations
/// - *redos*: number of times to redo the k-means clustering
/// - *distance_type*: distance type to compute pair-wise vector distance
/// - *sample_rate*: sample rate to select the data for training
#[allow(clippy::too_many_arguments)]
pub fn train_kmeans<T: ArrowPrimitiveType>(
    centroids: Option<Arc<FixedSizeListArray>>,
    array: &PrimitiveArray<T>,
    dimension: usize,
    k: usize,
    max_iterations: u32,
    redos: usize,
    distance_type: DistanceType,
    sample_rate: usize,
) -> Result<KMeans>
where
    T::Native: Dot + L2 + Normalize,
    PrimitiveArray<T>: From<Vec<T::Native>>,
{
    let num_rows = array.len() / dimension;
    if num_rows < k {
        return Err(Error::Index{message: format!(
            "KMeans: can not train {k} centroids with {num_rows} vectors, choose a smaller K (< {num_rows}) instead"
        ),location: location!()});
    }

    // Only sample sample_rate * num_clusters. See Faiss
    let data = if num_rows > sample_rate * k {
        info!(
            "Sample {} out of {} to train kmeans of {} dim, {} clusters",
            sample_rate * k,
            array.len() / dimension,
            dimension,
            k,
        );
        let sample_size = sample_rate * k;
        array.slice(0, sample_size * dimension)
    } else {
        array.clone()
    };

    let params = KMeansParams::new(centroids, max_iterations, redos, distance_type);
    let data = FixedSizeListArray::try_new_from_values(data, dimension as i32)?;
    let model = KMeans::new_with_params(&data, k, &params)?;
    Ok(model)
}

#[inline]
pub fn compute_partition<T: Float + L2 + Dot>(
    centroids: &[T],
    vector: &[T],
    distance_type: DistanceType,
) -> Option<u32> {
    match distance_type {
        DistanceType::L2 => {
            argmin_value_float(l2_distance_batch(vector, centroids, vector.len())).map(|(c, _)| c)
        }
        DistanceType::Dot => {
            argmin_value_float(dot_distance_batch(vector, centroids, vector.len())).map(|(c, _)| c)
        }
        _ => {
            panic!(
                "KMeans::compute_partition: distance type {} is not supported",
                distance_type
            );
        }
    }
}

#[cfg(test)]
mod tests {
    use std::iter::repeat_n;

    use lance_arrow::*;
    use lance_testing::datagen::generate_random_array;

    use super::*;
    use lance_linalg::distance::l2;
    use lance_linalg::kernels::argmin;

    #[test]
    fn test_train_with_small_dataset() {
        let data = Float32Array::from(vec![1.0, 2.0, 3.0, 4.0]);
        let data = FixedSizeListArray::try_new_from_values(data, 2).unwrap();
        match KMeans::new(&data, 128, 5) {
            Ok(_) => panic!("Should fail to train KMeans"),
            Err(e) => {
                assert!(e.to_string().contains("smaller than"));
            }
        }
    }

    #[test]
    fn test_compute_partitions() {
        const DIM: usize = 256;
        let centroids = generate_random_array(DIM * 18);
        let data = generate_random_array(DIM * 20);

        let expected = data
            .values()
            .chunks(DIM)
            .map(|row| {
                argmin(
                    centroids
                        .values()
                        .chunks(DIM)
                        .map(|centroid| l2(row, centroid)),
                )
            })
            .collect::<Vec<_>>();
        let (actual, _) = compute_partitions::<Float32Type, KMeansAlgoFloat<Float32Type>>(
            &centroids,
            &data,
            DIM,
            DistanceType::L2,
        );
        assert_eq!(expected, actual);
    }

    #[tokio::test]
    async fn test_compute_membership_and_loss() {
        const DIM: usize = 256;
        let centroids = generate_random_array(DIM * 18);
        let data = generate_random_array(DIM * 20);

        let (membership, loss) = KMeansAlgoFloat::<Float32Type>::compute_membership_and_loss(
            centroids.as_slice(),
            data.values(),
            DIM,
            DistanceType::L2,
            None,
        );
        assert!(loss > 0.0, "loss is not zero: {}", loss);
        membership.iter().for_each(|cd| {
            assert!(cd.is_some());
        });
    }

    #[tokio::test]
    async fn test_l2_with_nans() {
        const DIM: usize = 8;
        const K: usize = 32;
        const NUM_CENTROIDS: usize = 16 * 2048;
        let centroids = generate_random_array(DIM * NUM_CENTROIDS);
        let values = Float32Array::from_iter_values(repeat_n(f32::NAN, DIM * K));

        compute_partitions::<Float32Type, KMeansAlgoFloat<Float32Type>>(
            &centroids,
            &values,
            DIM,
            DistanceType::L2,
        )
        .0
        .iter()
        .for_each(|cd| {
            assert!(cd.is_none());
        });
    }

    #[tokio::test]
    async fn test_train_l2_kmeans_with_nans() {
        const DIM: usize = 8;
        const K: usize = 32;
        const NUM_CENTROIDS: usize = 16 * 2048;
        let centroids = generate_random_array(DIM * NUM_CENTROIDS);
        let values = repeat_n(f32::NAN, DIM * K).collect::<Vec<_>>();

        let (membership, _) = KMeansAlgoFloat::<Float32Type>::compute_membership_and_loss(
            centroids.as_slice(),
            &values,
            DIM,
            DistanceType::L2,
            None,
        );

        membership.iter().for_each(|cd| assert!(cd.is_none()));
    }

    #[tokio::test]
    async fn test_train_kmode() {
        const DIM: usize = 16;
        const K: usize = 32;
        const NUM_VALUES: usize = 256 * K;

<<<<<<< HEAD
        let mut rng = SmallRng::from_rng(&mut rand::rng());
=======
        let mut rng = SmallRng::from_os_rng();
>>>>>>> eac00f69
        let values =
            UInt8Array::from_iter_values((0..NUM_VALUES * DIM).map(|_| rng.random_range(0..255)));

        let fsl = FixedSizeListArray::try_new_from_values(values, DIM as i32).unwrap();

        let params = KMeansParams {
            distance_type: DistanceType::Hamming,
            ..Default::default()
        };
        let kmeans = KMeans::new_with_params(&fsl, K, &params).unwrap();
        assert_eq!(kmeans.centroids.len(), K * DIM);
        assert_eq!(kmeans.dimension, DIM);
        assert_eq!(kmeans.centroids.data_type(), &DataType::UInt8);
    }
}<|MERGE_RESOLUTION|>--- conflicted
+++ resolved
@@ -140,11 +140,7 @@
     dim: usize,
 ) {
     let eps = T::from(1.0 / 1024.0).unwrap();
-<<<<<<< HEAD
-    let mut rng = SmallRng::from_rng(&mut rand::rng());
-=======
     let mut rng = SmallRng::from_os_rng();
->>>>>>> eac00f69
     for i in 0..cnts.len() {
         if cnts[i] == 0 {
             let mut j = 0;
@@ -544,11 +540,7 @@
         let mut best_stddev = f32::MAX;
 
         // TODO: use seed for Rng.
-<<<<<<< HEAD
-        let rng = SmallRng::from_rng(&mut rand::rng());
-=======
         let rng = SmallRng::from_os_rng();
->>>>>>> eac00f69
         for redo in 1..=params.redos {
             let mut kmeans: Self = match &params.init {
                 KMeanInit::Random => Self::init_random::<T>(
@@ -1069,11 +1061,7 @@
         const K: usize = 32;
         const NUM_VALUES: usize = 256 * K;
 
-<<<<<<< HEAD
-        let mut rng = SmallRng::from_rng(&mut rand::rng());
-=======
         let mut rng = SmallRng::from_os_rng();
->>>>>>> eac00f69
         let values =
             UInt8Array::from_iter_values((0..NUM_VALUES * DIM).map(|_| rng.random_range(0..255)));
 
