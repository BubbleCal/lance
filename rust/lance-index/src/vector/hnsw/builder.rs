// Copyright 2024 Lance Developers.
//
// Licensed under the Apache License, Version 2.0 (the "License");
// you may not use this file except in compliance with the License.
// You may obtain a copy of the License at
//
//     http://www.apache.org/licenses/LICENSE-2.0
//
// Unless required by applicable law or agreed to in writing, software
// distributed under the License is distributed on an "AS IS" BASIS,
// WITHOUT WARRANTIES OR CONDITIONS OF ANY KIND, either express or implied.
// See the License for the specific language governing permissions and
// limitations under the License.

//! Builder of Hnsw Graph.

use std::cmp::min;
use std::sync::Arc;

use lance_core::Result;
use log::{info, log_enabled, Level::Info};
use rand::{thread_rng, Rng};

use super::super::graph::{beam_search, memory::InMemoryVectorStorage};
use super::{select_neighbors, select_neighbors_heuristic, HNSW};
use crate::vector::graph::{builder::GraphBuilder, greedy_search, storage::VectorStorage};
use crate::vector::hnsw::HnswLevel;

/// Parameters of building HNSW index
#[derive(Debug, Clone)]
pub struct HnswBuildParams {
    /// max level of
    pub max_level: u16,

    /// number of connections to establish while inserting new element
    pub m: usize,

    /// max number of connections for each element per layers.
    pub m_max: usize,

    /// size of the dynamic list for the candidates
    pub ef_construction: usize,

    /// whether extend candidates while selecting neighbors
    pub extend_candidates: bool,

    /// log base used for assigning random level
    pub log_base: f32,

    /// whether select neighbors heuristic
    pub use_select_heuristic: bool,
}

impl Default for HnswBuildParams {
    fn default() -> Self {
        Self {
            max_level: 7,
            m: 20,
            m_max: 30,
            ef_construction: 25,
            extend_candidates: false,
            log_base: 10.0,
            use_select_heuristic: true,
        }
    }
}

impl HnswBuildParams {
    /// The maximum level of the graph.
    /// The default value is `8`.
    pub fn max_level(mut self, max_level: u16) -> Self {
        self.max_level = max_level;
        self
    }

    /// The number of connections to establish while inserting new element
    /// The default value is `30`.
    pub fn num_edges(mut self, m: usize) -> Self {
        self.m = m;
        self
    }

    /// The maximum number of connections for each node per layer.
    /// The default value is `64`.
    pub fn max_num_edges(mut self, m_max: usize) -> Self {
        self.m_max = m_max;
        self
    }

    /// Number of candidates to be considered when searching for the nearest neighbors
    /// during the construction of the graph.
    ///
    /// The default value is `100`.
    pub fn ef_construction(mut self, ef_construction: usize) -> Self {
        self.ef_construction = ef_construction;
        self
    }

    /// Whether to expend to search candidate neighbors during heuristic search.
    ///
    /// The default value is `false`.
    ///
    /// See `extendCandidates` parameter in the paper (Algorithm 4)
    pub fn extend_candidates(mut self, flag: bool) -> Self {
        self.extend_candidates = flag;
        self
    }

    /// Use select heuristic when searching for the nearest neighbors.
    ///
    /// See algorithm 4 in HNSW paper.
    pub fn use_select_heuristic(mut self, flag: bool) -> Self {
        self.use_select_heuristic = flag;
        self
    }
}

/// Build a HNSW graph.
///
/// Currently, the HNSW graph is fully built in memory.
///
/// During the build, the graph is built layer by layer.
///
/// Each node in the graph has a global ID which is the index on the base layer.
#[derive(Clone)]
pub struct HNSWBuilder {
    params: HnswBuildParams,

    /// Vector storage for the graph.
    vectors: Arc<InMemoryVectorStorage>,

    levels: Vec<GraphBuilder>,

    entry_point: u32,
}

impl HNSWBuilder {
    /// Create a new [`HNSWBuilder`] with in memory vector storage.
    pub fn new(vectors: Arc<InMemoryVectorStorage>) -> Self {
        Self {
            params: HnswBuildParams::default(),
            vectors,
            levels: vec![],
            entry_point: 0,
        }
    }

    /// Create a new [`HNSWBuilder`] with prepared params and in memory vector storage.
    pub fn with_params(params: HnswBuildParams, vectors: Arc<InMemoryVectorStorage>) -> Self {
        Self {
            params,
            vectors,
            levels: vec![],
            entry_point: 0,
        }
    }

    /// New node's level
    ///
    /// See paper `Algorithm 1`
    fn random_level(&self) -> u16 {
        let mut rng = thread_rng();
        // This is different to the paper.
        // We use log10 instead of log(e), so each layer has about 1/10 of its bottom layer.
        let m = self.vectors.len();
        min(
            (m as f32).log(self.params.log_base).ceil() as u16
                - (rng.gen::<f32>() * self.vectors.len() as f32)
                    .log(self.params.log_base)
                    .ceil() as u16,
            self.params.max_level,
        )
    }

    /// Insert one node.
    fn insert(&mut self, node: u32) -> Result<()> {
        let vector = self.vectors.vector(node);
        let level = self.random_level();

        let levels_to_search = if self.levels.len() > level as usize {
            self.levels.len() - level as usize - 1
        } else {
            0
        };
        let mut ep = self.entry_point;
        let query = self.vectors.vector(self.entry_point);

        //
        // Search for entry point in paper.
        // ```
        //   for l_c in (L..l+1) {
        //     W = Search-Layer(q, ep, ef=1, l_c)
        //    ep = Select-Neighbors(W, 1)
        //  }
        // ```
        for cur_level in self.levels.iter().rev().take(levels_to_search) {
            ep = greedy_search(cur_level, ep, vector)?.1;
        }

        let mut ep = vec![ep];
        for cur_level in self.levels.iter_mut().rev().skip(levels_to_search) {
            cur_level.insert(node);
<<<<<<< HEAD
            let candidates = beam_search(cur_level, &ep, vector, self.ef_construction, None)?;
            let neighbors: Vec<_> = if self.use_select_heuristic {
=======
            let candidates = beam_search(cur_level, &ep, vector, self.params.ef_construction)?;
            let neighbors: Vec<_> = if self.params.use_select_heuristic {
>>>>>>> 89a4e3e3
                select_neighbors_heuristic(
                    cur_level,
                    query,
                    &candidates,
                    self.params.m,
                    self.params.extend_candidates,
                )
                .collect()
            } else {
                select_neighbors(&candidates, self.params.m).collect()
            };

            for (distance, nb) in neighbors.iter() {
                cur_level.connect(node, *nb, Some(*distance))?;
            }
            for (_, nb) in neighbors {
                cur_level.prune(nb, self.params.m_max)?;
            }
            cur_level.prune(node, self.params.m_max)?;
            ep = candidates.values().copied().collect();
        }

        if level > self.levels.len() as u16 {
            self.entry_point = node;
        }

        Ok(())
    }

    /// Build the graph, with the already provided `VectorStorage` as backing storage for HNSW graph.
    pub fn build(&mut self) -> Result<HNSW> {
        self.build_with(self.vectors.clone())
    }

    /// Build the graph, with the provided [VectorStorage] as backing storage for HNSW graph.
    pub fn build_with(&mut self, storage: Arc<dyn VectorStorage>) -> Result<HNSW> {
        log::info!(
            "Building HNSW graph: metric_type={}, max_levels={}, m_max={}, ef_construction={}",
            self.vectors.metric_type(),
            self.params.max_level,
            self.params.m_max,
            self.params.ef_construction
        );
        for _ in 0..self.params.max_level {
            let mut level = GraphBuilder::new(self.vectors.clone());
            level.insert(0);
            self.levels.push(level);
        }

        for i in 1..self.vectors.len() {
            self.insert(i as u32)?;
        }

        if log_enabled!(Info) {
            for (i, level) in self.levels.iter().enumerate() {
                info!("HNSW level {}: {:#?}", i, level.stats());
            }
        }

        let graphs = self
            .levels
            .iter()
            .map(|l| HnswLevel::from_builder(l, storage.clone()))
            .collect::<Result<Vec<_>>>()?;
        Ok(HNSW::from_builder(
            graphs,
            self.entry_point,
            self.vectors.metric_type(),
            self.params.use_select_heuristic,
        ))
    }
}<|MERGE_RESOLUTION|>--- conflicted
+++ resolved
@@ -200,13 +200,9 @@
         let mut ep = vec![ep];
         for cur_level in self.levels.iter_mut().rev().skip(levels_to_search) {
             cur_level.insert(node);
-<<<<<<< HEAD
-            let candidates = beam_search(cur_level, &ep, vector, self.ef_construction, None)?;
-            let neighbors: Vec<_> = if self.use_select_heuristic {
-=======
-            let candidates = beam_search(cur_level, &ep, vector, self.params.ef_construction)?;
+            let candidates =
+                beam_search(cur_level, &ep, vector, self.params.ef_construction, None)?;
             let neighbors: Vec<_> = if self.params.use_select_heuristic {
->>>>>>> 89a4e3e3
                 select_neighbors_heuristic(
                     cur_level,
                     query,
