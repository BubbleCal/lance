// SPDX-License-Identifier: Apache-2.0
// SPDX-FileCopyrightText: Copyright The Lance Authors

//! Builder of Hnsw Graph.

use arrow::array::{AsArray, ListBuilder, UInt32Builder};
use arrow::compute::concat_batches;
use arrow::datatypes::{Float32Type, UInt32Type};
use arrow_array::{ArrayRef, Float32Array, RecordBatch, UInt64Array};
use crossbeam_queue::ArrayQueue;
use deepsize::DeepSizeOf;
use itertools::Itertools;

use lance_linalg::distance::DistanceType;
use rayon::prelude::*;
use roaring::RoaringBitmap;
use snafu::{location, Location};
use std::cmp::min;
use std::collections::HashMap;
use std::fmt::Debug;
use std::iter;
use std::sync::atomic::{AtomicUsize, Ordering};
use std::sync::Arc;
use std::sync::RwLock;

use lance_core::{Error, Result};
use rand::{thread_rng, Rng};
use serde::{Deserialize, Serialize};

use super::super::graph::beam_search;
use super::{select_neighbors_heuristic, HnswMetadata, HNSW_TYPE, VECTOR_ID_COL, VECTOR_ID_FIELD};
use crate::prefilter::PreFilter;
use crate::vector::flat::storage::FlatStorage;
use crate::vector::graph::builder::GraphBuilderNode;
use crate::vector::graph::greedy_search;
use crate::vector::graph::{
    Graph, OrderedFloat, OrderedNode, VisitedGenerator, DISTS_FIELD, NEIGHBORS_COL, NEIGHBORS_FIELD,
};
use crate::vector::storage::{DistCalculator, VectorStore};
use crate::vector::v3::subindex::IvfSubIndex;
use crate::vector::{Query, DIST_COL, VECTOR_RESULT_SCHEMA};

/// Parameters of building HNSW index
#[derive(Debug, Clone, Serialize, Deserialize, DeepSizeOf)]
pub struct HnswBuildParams {
    /// max level ofm
    pub max_level: u16,

    /// number of connections to establish while inserting new element
    pub m: usize,

    /// size of the dynamic list for the candidates
    pub ef_construction: usize,

    /// the max number of threads to use for building the graph
    pub parallel_limit: Option<usize>,

    /// number of vectors ahead to prefetch while building the graph
    pub prefetch_distance: Option<usize>,
}

impl Default for HnswBuildParams {
    fn default() -> Self {
        Self {
            max_level: 7,
            m: 20,
            ef_construction: 150,
            parallel_limit: None,
            prefetch_distance: Some(2),
        }
    }
}

impl HnswBuildParams {
    /// The maximum level of the graph.
    /// The default value is `8`.
    pub fn max_level(mut self, max_level: u16) -> Self {
        self.max_level = max_level;
        self
    }

    /// The number of connections to establish while inserting new element
    /// The default value is `30`.
    pub fn num_edges(mut self, m: usize) -> Self {
        self.m = m;
        self
    }

    /// Number of candidates to be considered when searching for the nearest neighbors
    /// during the construction of the graph.
    ///
    /// The default value is `100`.
    pub fn ef_construction(mut self, ef_construction: usize) -> Self {
        self.ef_construction = ef_construction;
        self
    }

    /// The max number of threads to use for building the graph.
    pub fn parallel_limit(mut self, limit: usize) -> Self {
        self.parallel_limit = Some(limit);
        self
    }

    pub async fn build(self, data: ArrayRef) -> Result<HNSW> {
        // We have normalized the vectors if the metric type is cosine, so we can use the L2 distance
        let vec_store = Arc::new(FlatStorage::new(
            data.as_fixed_size_list().clone(),
            DistanceType::L2,
        ));
        HNSW::index_vectors(vec_store.as_ref(), self)
    }
}

/// Build a HNSW graph.
///
/// Currently, the HNSW graph is fully built in memory.
///
/// During the build, the graph is built layer by layer.
///
/// Each node in the graph has a global ID which is the index on the base layer.
#[derive(Clone, DeepSizeOf)]
pub struct HNSW {
    inner: Arc<HnswBuilder>,
}

impl Debug for HNSW {
    fn fmt(&self, f: &mut std::fmt::Formatter<'_>) -> std::fmt::Result {
        write!(f, "HNSW(max_layers: {})", self.inner.max_level() as usize,)
    }
}

impl HNSW {
    pub fn len(&self) -> usize {
        self.inner.nodes.len()
    }

    pub fn is_empty(&self) -> bool {
        self.len() == 0
    }

    pub fn max_level(&self) -> u16 {
        self.inner.max_level()
    }

    pub fn num_nodes(&self, level: usize) -> usize {
        self.inner.num_nodes(level)
    }

    pub fn nodes(&self) -> Arc<Vec<RwLock<GraphBuilderNode>>> {
        self.inner.nodes()
    }

    #[allow(clippy::too_many_arguments)]
    pub fn search_inner(
        &self,
        query: ArrayRef,
        k: usize,
        ef: usize,
        bitset: Option<RoaringBitmap>,
        visited_generator: &mut VisitedGenerator,
        storage: &impl VectorStore,
        prefetch_distance: Option<usize>,
    ) -> Result<Vec<OrderedNode>> {
        let dist_calc = storage.dist_calculator(query);
        let mut ep = OrderedNode::new(0, dist_calc.distance(0).into());
        let nodes = &self.nodes();
        for level in (0..self.max_level()).rev() {
            let cur_level = HnswLevelView::new(level, nodes);
            ep = greedy_search(&cur_level, ep, &dist_calc);
        }

        let bottom_level = HnswBottomView::new(nodes);
        Ok(beam_search(
            &bottom_level,
            &ep,
            ef,
            &dist_calc,
            bitset.as_ref(),
            prefetch_distance,
            visited_generator,
        )
        .into_iter()
        .take(k)
        .collect())
    }

    pub fn search_basic(
        &self,
        query: ArrayRef,
        k: usize,
        ef: usize,
        bitset: Option<RoaringBitmap>,
        storage: &impl VectorStore,
    ) -> Result<Vec<OrderedNode>> {
        let mut visited_generator = self
            .inner
            .visited_generator_queue
            .pop()
            .unwrap_or_else(|| VisitedGenerator::new(storage.len()));
        let result = self.search_inner(
            query,
            k,
            ef,
            bitset,
            &mut visited_generator,
            storage,
            Some(2),
        );

        match self.inner.visited_generator_queue.push(visited_generator) {
            Ok(_) => {}
            Err(_) => {
                println!("visited_generator_queue is full");
            }
        }

        result
    }

    /// Returns the metadata of this [`HNSW`].
    pub fn metadata(&self) -> HnswMetadata {
        // calculate the offsets of each level,
        // start from 0
        let level_offsets = self
            .inner
            .level_count
            .iter()
            .chain(iter::once(&AtomicUsize::new(0)))
            .scan(0, |state, x| {
                let start = *state;
                *state += x.load(Ordering::Relaxed);
                Some(start)
            })
            .collect();

        HnswMetadata {
            entry_point: self.inner.entry_point,
            params: self.inner.params.clone(),
            level_offsets,
        }
    }
}

struct HnswBuilder {
    params: HnswBuildParams,

    nodes: Arc<Vec<RwLock<GraphBuilderNode>>>,
    level_count: Vec<AtomicUsize>,

    entry_point: u32,

    visited_generator_queue: Arc<ArrayQueue<VisitedGenerator>>,
}

impl DeepSizeOf for HnswBuilder {
    fn deep_size_of_children(&self, context: &mut deepsize::Context) -> usize {
        self.params.deep_size_of_children(context)
            + self.nodes.deep_size_of_children(context)
            + self.level_count.deep_size_of_children(context)
        // Skipping the visited_generator_queue
    }
}

impl HnswBuilder {
    fn max_level(&self) -> u16 {
        self.params.max_level
    }

    fn num_nodes(&self, level: usize) -> usize {
        self.level_count[level].load(Ordering::Relaxed)
    }

    fn nodes(&self) -> Arc<Vec<RwLock<GraphBuilderNode>>> {
        self.nodes.clone()
    }

    /// Create a new [`HNSWBuilder`] with prepared params and in memory vector storage.
    pub fn with_params(params: HnswBuildParams, storage: &impl VectorStore) -> Self {
        let len = storage.len();
        let max_level = params.max_level;

        let level_count = (0..max_level)
            .map(|_| AtomicUsize::new(0))
            .collect::<Vec<_>>();

        let visited_generator_queue = Arc::new(ArrayQueue::new(num_cpus::get() * 2));
        for _ in 0..(num_cpus::get() * 2) {
            visited_generator_queue
                .push(VisitedGenerator::new(0))
                .unwrap();
        }
        let mut builder = Self {
            params,
            nodes: Arc::new(Vec::new()),
            level_count,
            entry_point: 0,
            visited_generator_queue,
        };

        if storage.is_empty() {
            return builder;
        }

        let mut nodes = Vec::with_capacity(len);
        {
            if len > 0 {
                nodes.push(RwLock::new(GraphBuilderNode::new(0, max_level as usize)));
            }
            for i in 1..len {
                nodes.push(RwLock::new(GraphBuilderNode::new(
                    i as u32,
                    builder.random_level() as usize + 1,
                )));
            }
        }
        builder.nodes = Arc::new(nodes);

        builder
    }

    /// New node's level
    ///
    /// See paper `Algorithm 1`
    fn random_level(&self) -> u16 {
        let mut rng = thread_rng();
        let ml = 1.0 / (self.params.m as f32).ln();
        min(
            (-rng.gen::<f32>().ln() * ml) as u16,
            self.params.max_level - 1,
        )
    }

    /// Insert one node.
    fn insert(
        &self,
        node: u32,
        visited_generator: &mut VisitedGenerator,
        storage: &impl VectorStore,
    ) {
        let nodes = &self.nodes;
        let target_level = nodes[node as usize].read().unwrap().level_neighbors.len() as u16 - 1;
        let mut ep = OrderedNode::new(
            self.entry_point,
            storage.distance_between(node, self.entry_point).into(),
        );

        //
        // Search for entry point in paper.
        // ```
        //   for l_c in (L..l+1) {
        //     W = Search-Layer(q, ep, ef=1, l_c)
        //    ep = Select-Neighbors(W, 1)
        //  }
        // ```
        let dist_calc = storage.dist_calculator_from_id(node);
        for level in (target_level + 1..self.params.max_level).rev() {
            let cur_level = HnswLevelView::new(level, nodes);
            ep = greedy_search(&cur_level, ep, &dist_calc);
        }

        let mut pruned_neighbors_per_level: Vec<Vec<_>> =
            vec![Vec::new(); (target_level + 1) as usize];
        {
            let mut current_node = nodes[node as usize].write().unwrap();
            for level in (0..=target_level).rev() {
                self.level_count[level as usize].fetch_add(1, Ordering::Relaxed);

                let neighbors = self.search_level(&ep, level, &dist_calc, nodes, visited_generator);
                for neighbor in &neighbors {
                    current_node.add_neighbor(neighbor.id, neighbor.dist, level);
                }
                self.prune(storage, &mut current_node, level);
                pruned_neighbors_per_level[level as usize]
                    .clone_from(&current_node.level_neighbors_ranked[level as usize]);

                ep = neighbors[0].clone();
            }
        }
        for (level, pruned_neighbors) in pruned_neighbors_per_level.iter().enumerate() {
            let _: Vec<_> = pruned_neighbors
                .iter()
                .map(|unpruned_edge| {
                    let level = level as u16;
                    let m_max = match level {
                        0 => self.params.m * 2,
                        _ => self.params.m,
                    };
                    if unpruned_edge.dist
                        < nodes[unpruned_edge.id as usize]
                            .read()
                            .unwrap()
                            .cutoff(level, m_max)
                    {
                        let mut chosen_node = nodes[unpruned_edge.id as usize].write().unwrap();
                        chosen_node.add_neighbor(node, unpruned_edge.dist, level);
                        self.prune(storage, &mut chosen_node, level);
                    }
                })
                .collect();
        }
    }

    fn search_level(
        &self,
        ep: &OrderedNode,
        level: u16,
        dist_calc: &impl DistCalculator,
        nodes: &Vec<RwLock<GraphBuilderNode>>,
        visited_generator: &mut VisitedGenerator,
    ) -> Vec<OrderedNode> {
        let cur_level = HnswLevelView::new(level, nodes);
        beam_search(
            &cur_level,
            ep,
            self.params.ef_construction,
            dist_calc,
            None,
            self.params.prefetch_distance,
            visited_generator,
        )
    }

    fn prune(&self, storage: &impl VectorStore, builder_node: &mut GraphBuilderNode, level: u16) {
        let m_max = match level {
            0 => self.params.m * 2,
            _ => self.params.m,
        };

        let neighbors_ranked = &mut builder_node.level_neighbors_ranked[level as usize];
        let level_neighbors = neighbors_ranked.clone();
        if level_neighbors.len() <= m_max {
            builder_node.update_from_ranked_neighbors(level);
            return;
            //return level_neighbors;
        }

        *neighbors_ranked = select_neighbors_heuristic(storage, &level_neighbors, m_max);
        builder_node.update_from_ranked_neighbors(level);
    }
}

// View of a level in HNSW graph.
// This is used to iterate over neighbors in a specific level.
pub(crate) struct HnswLevelView<'a> {
    level: u16,
    nodes: &'a Vec<RwLock<GraphBuilderNode>>,
}

impl<'a> HnswLevelView<'a> {
    pub fn new(level: u16, nodes: &'a Vec<RwLock<GraphBuilderNode>>) -> Self {
        Self { level, nodes }
    }
}

impl<'a> Graph for HnswLevelView<'a> {
    fn len(&self) -> usize {
        self.nodes.len()
    }

    fn neighbors(&self, key: u32) -> Arc<Vec<u32>> {
        let node = &self.nodes[key as usize];
        node.read().unwrap().level_neighbors[self.level as usize].clone()
    }
}

pub(crate) struct HnswBottomView<'a> {
    nodes: &'a Vec<RwLock<GraphBuilderNode>>,
}

impl<'a> HnswBottomView<'a> {
    pub fn new(nodes: &'a Vec<RwLock<GraphBuilderNode>>) -> Self {
        Self { nodes }
    }
}

impl<'a> Graph for HnswBottomView<'a> {
    fn len(&self) -> usize {
        self.nodes.len()
    }

    fn neighbors(&self, key: u32) -> Arc<Vec<u32>> {
        let node = &self.nodes[key as usize];
        node.read().unwrap().bottom_neighbors.clone()
    }
}

pub struct HnswQueryParams {
    pub ef: usize,
}

impl<'a> From<&'a Query> for HnswQueryParams {
    fn from(query: &Query) -> Self {
        let k = query.k * query.refine_factor.unwrap_or(1) as usize;
        Self {
            ef: query.ef.unwrap_or(k + k / 2),
        }
    }
}

impl IvfSubIndex for HNSW {
    type BuildParams = HnswBuildParams;
    type QueryParams = HnswQueryParams;

    fn load(data: RecordBatch) -> Result<Self>
    where
        Self: Sized,
    {
<<<<<<< HEAD
        let index_metadata = data
            .schema_ref()
            .metadata()
            .get(INDEX_METADATA_SCHEMA_KEY)
            .ok_or(Error::Index {
                message: format!("{} not found", INDEX_METADATA_SCHEMA_KEY),
                location: location!(),
            })?;
        let index_metadata: IndexMetadata = serde_json::from_str(index_metadata)?;
        let distance_type = DistanceType::try_from(index_metadata.distance_type.as_str())?;

        let hnsw_metadata = data
            .schema_ref()
            .metadata()
            .get(Self::metadata_key())
            .ok_or(Error::Index {
                message: format!("{} not found", Self::metadata_key()),
                location: location!(),
            })?;
        let hnsw_metadata: HnswMetadata = serde_json::from_str(hnsw_metadata).unwrap_or_default();
=======
        let hnsw_metadata =
            data.schema_ref()
                .metadata()
                .get(HNSW_METADATA_KEY)
                .ok_or(Error::Index {
                    message: format!("{} not found", HNSW_METADATA_KEY),
                    location: location!(),
                })?;
        let hnsw_metadata: HnswMetadata = serde_json::from_str(hnsw_metadata)?;
>>>>>>> 1875e95f

        let levels: Vec<_> = hnsw_metadata
            .level_offsets
            .iter()
            .tuple_windows()
            .map(|(start, end)| data.slice(*start, end - start))
            .collect();

        let level_count = levels.iter().map(|b| b.num_rows()).collect::<Vec<_>>();

        let bottom_level_len = levels[0].num_rows();
        let mut nodes = Vec::with_capacity(bottom_level_len);
        for i in 0..bottom_level_len {
            nodes.push(GraphBuilderNode::new(i as u32, levels.len()));
        }
        for (level, batch) in levels.into_iter().enumerate() {
            let ids = batch[VECTOR_ID_COL].as_primitive::<UInt32Type>();
            let neighbors = batch[NEIGHBORS_COL].as_list::<i32>();
            let distances = batch[DIST_COL].as_list::<i32>();

            for ((node, neighbors), distances) in
                ids.iter().zip(neighbors.iter()).zip(distances.iter())
            {
                let node = node.unwrap();
                let neighbors = neighbors.as_ref().unwrap().as_primitive::<UInt32Type>();
                let distances = distances.as_ref().unwrap().as_primitive::<Float32Type>();

                nodes[node as usize].level_neighbors_ranked[level] = neighbors
                    .iter()
                    .zip(distances.iter())
                    .map(|(n, dist)| OrderedNode::new(n.unwrap(), OrderedFloat(dist.unwrap())))
                    .collect();
                nodes[node as usize].update_from_ranked_neighbors(level as u16);
            }
        }

        let visited_generator_queue = Arc::new(ArrayQueue::new(num_cpus::get() * 2));
        for _ in 0..(num_cpus::get() * 2) {
            visited_generator_queue
                .push(VisitedGenerator::new(0))
                .unwrap();
        }
        let inner = HnswBuilder {
            params: hnsw_metadata.params,
            nodes: Arc::new(nodes.into_iter().map(RwLock::new).collect()),
            level_count: level_count.into_iter().map(AtomicUsize::new).collect(),
            entry_point: hnsw_metadata.entry_point,
            visited_generator_queue,
        };

        Ok(Self {
            inner: Arc::new(inner),
        })
    }

    fn use_residual() -> bool {
        false
    }

    fn name() -> &'static str {
        HNSW_TYPE
    }

    fn metadata_key() -> &'static str {
        "lance:hnsw"
    }

    /// Return the schema of the sub index
    fn schema() -> arrow_schema::SchemaRef {
        arrow_schema::Schema::new(vec![
            VECTOR_ID_FIELD.clone(),
            NEIGHBORS_FIELD.clone(),
            DISTS_FIELD.clone(),
        ])
        .into()
    }

    fn search(
        &self,
        query: ArrayRef,
        k: usize,
        params: Self::QueryParams,
        storage: &impl VectorStore,
        prefilter: Arc<dyn PreFilter>,
    ) -> Result<RecordBatch> {
        let schema = VECTOR_RESULT_SCHEMA.clone();

        if self.is_empty() {
            return Ok(RecordBatch::new_empty(schema));
        }

        let bitmap = if prefilter.is_empty() {
            None
        } else {
            let indices = prefilter.filter_row_ids(Box::new(storage.row_ids()));
            Some(
                RoaringBitmap::from_sorted_iter(indices.into_iter().map(|i| i as u32)).map_err(
                    |e| Error::Index {
                        message: format!("Error creating RoaringBitmap: {}", e),
                        location: location!(),
                    },
                )?,
            )
        };

        if params.ef < k {
            return Err(Error::Index {
                message: "ef must be greater than or equal to k".to_string(),
                location: location!(),
            });
        }

        let results = self.search_basic(query.clone(), k, params.ef, bitmap, storage)?;

        let row_ids = UInt64Array::from_iter_values(results.iter().map(|x| storage.row_id(x.id)));
        let distances = Arc::new(Float32Array::from_iter_values(
            results.iter().map(|x| x.dist.0),
        ));

        Ok(RecordBatch::try_new(
            schema,
            vec![distances, Arc::new(row_ids)],
        )?)
    }

    /// Given a vector storage, containing all the data for the IVF partition, build the sub index.
    fn index_vectors(storage: &impl VectorStore, params: Self::BuildParams) -> Result<Self>
    where
        Self: Sized,
    {
        let inner = HnswBuilder::with_params(params, storage);
        let hnsw = Self {
            inner: Arc::new(inner),
        };

        log::info!(
            "Building HNSW graph: num={}, max_levels={}, m={}, ef_construction={}",
            storage.len(),
            hnsw.inner.params.max_level,
            hnsw.inner.params.m,
            hnsw.inner.params.ef_construction
        );

        let len = storage.len();
        let parallel_limit = hnsw
            .inner
            .params
            .parallel_limit
            .unwrap_or_else(num_cpus::get)
            .max(1);
        log::info!("Building HNSW graph with parallel_limit={}", parallel_limit);
        hnsw.inner.level_count[0].fetch_add(1, Ordering::Relaxed);
        (1..len).into_par_iter().for_each(|node| {
            let mut visited_generator = VisitedGenerator::new(len);
            hnsw.inner
                .insert(node as u32, &mut visited_generator, storage);
        });

        assert_eq!(hnsw.inner.level_count[0].load(Ordering::Relaxed), len);
        Ok(hnsw)
    }

    /// Encode the sub index into a record batch
    fn to_batch(&self) -> Result<RecordBatch> {
        let mut vector_id_builder = UInt32Builder::with_capacity(self.len());
        let mut neighbors_builder = ListBuilder::with_capacity(UInt32Builder::new(), self.len());
        let mut distances_builder =
            ListBuilder::with_capacity(arrow_array::builder::Float32Builder::new(), self.len());
        let mut batches = Vec::with_capacity(self.max_level() as usize);
        for level in 0..self.max_level() {
            let level = level as usize;
            for (id, node) in self.inner.nodes.iter().enumerate() {
                let node = node.read().unwrap();
                if level >= node.level_neighbors.len() {
                    continue;
                }
                let neighbors = node.level_neighbors[level].iter().map(|n| Some(*n));
                let distances = node.level_neighbors_ranked[level]
                    .iter()
                    .map(|n| Some(n.dist.0));
                vector_id_builder.append_value(id as u32);
                neighbors_builder.append_value(neighbors);
                distances_builder.append_value(distances);
            }

            let batch = RecordBatch::try_new(
                Self::schema(),
                vec![
                    Arc::new(vector_id_builder.finish()),
                    Arc::new(neighbors_builder.finish()),
                    Arc::new(distances_builder.finish()),
                ],
            )?;
            batches.push(batch);
        }

        let metadata = self.metadata();
        let metadata = serde_json::to_string(&metadata)?;
        let schema = Self::schema()
            .as_ref()
            .clone()
<<<<<<< HEAD
            .with_metadata(HashMap::from_iter(vec![
                (
                    INDEX_METADATA_SCHEMA_KEY.to_owned(),
                    index_metadata.to_string(),
                ),
                (Self::metadata_key().to_owned(), metadata),
            ]));
=======
            .with_metadata(HashMap::from_iter(vec![(
                HNSW_METADATA_KEY.to_string(),
                metadata,
            )]));
>>>>>>> 1875e95f
        let batch = concat_batches(&Self::schema(), batches.iter())?;
        let batch = batch.with_schema(Arc::new(schema))?;
        Ok(batch)
    }
}

#[cfg(test)]
mod tests {
    use std::sync::Arc;

    use arrow_array::FixedSizeListArray;
    use arrow_schema::Schema;
    use lance_arrow::FixedSizeListArrayExt;
    use lance_file::{
        reader::FileReader,
        writer::{FileWriter, FileWriterOptions},
    };
    use lance_io::object_store::ObjectStore;
    use lance_linalg::distance::DistanceType;
    use lance_table::format::SelfDescribingFileReader;
    use lance_table::io::manifest::ManifestDescribing;
    use lance_testing::datagen::generate_random_array;
    use object_store::path::Path;

    use crate::scalar::IndexWriter;
    use crate::vector::v3::subindex::IvfSubIndex;
    use crate::vector::{
        flat::storage::FlatStorage,
        graph::{DISTS_FIELD, NEIGHBORS_FIELD},
        hnsw::{builder::HnswBuildParams, HNSW, VECTOR_ID_FIELD},
    };

    #[tokio::test]
    async fn test_builder_write_load() {
        const DIM: usize = 32;
        const TOTAL: usize = 2048;
        const NUM_EDGES: usize = 20;
        let data = generate_random_array(TOTAL * DIM);
        let fsl = FixedSizeListArray::try_new_from_values(data, DIM as i32).unwrap();
        let store = Arc::new(FlatStorage::new(fsl.clone(), DistanceType::L2));
        let builder = HNSW::index_vectors(
            store.as_ref(),
            HnswBuildParams::default()
                .num_edges(NUM_EDGES)
                .ef_construction(50),
        )
        .unwrap();

        let object_store = ObjectStore::memory();
        let path = Path::from("test_builder_write_load");
        let writer = object_store.create(&path).await.unwrap();
        let schema = Schema::new(vec![
            VECTOR_ID_FIELD.clone(),
            NEIGHBORS_FIELD.clone(),
            DISTS_FIELD.clone(),
        ]);
        let schema = lance_core::datatypes::Schema::try_from(&schema).unwrap();
        let mut writer = FileWriter::<ManifestDescribing>::with_object_writer(
            writer,
            schema,
            &FileWriterOptions::default(),
        )
        .unwrap();
        let batch = builder.to_batch().unwrap();
        let metadata = batch.schema_ref().metadata().clone();
        writer.write_record_batch(batch).await.unwrap();
        writer.finish_with_metadata(&metadata).await.unwrap();

        let reader = FileReader::try_new_self_described(&object_store, &path, None)
            .await
            .unwrap();
        let batch = reader
            .read_range(0..reader.len(), reader.schema())
            .await
            .unwrap();
        let loaded_hnsw = HNSW::load(batch).unwrap();

        let query = fsl.value(0);
        let k = 10;
        let ef = 50;
        let builder_results = builder
            .search_basic(query.clone(), k, ef, None, store.as_ref())
            .unwrap();
        let loaded_results = loaded_hnsw
            .search_basic(query, k, ef, None, store.as_ref())
            .unwrap();
        assert_eq!(builder_results, loaded_results);
    }
}<|MERGE_RESOLUTION|>--- conflicted
+++ resolved
@@ -39,6 +39,8 @@
 use crate::vector::storage::{DistCalculator, VectorStore};
 use crate::vector::v3::subindex::IvfSubIndex;
 use crate::vector::{Query, DIST_COL, VECTOR_RESULT_SCHEMA};
+
+pub const HNSW_METADATA_KEY: &str = "lance:hnsw";
 
 /// Parameters of building HNSW index
 #[derive(Debug, Clone, Serialize, Deserialize, DeepSizeOf)]
@@ -505,28 +507,6 @@
     where
         Self: Sized,
     {
-<<<<<<< HEAD
-        let index_metadata = data
-            .schema_ref()
-            .metadata()
-            .get(INDEX_METADATA_SCHEMA_KEY)
-            .ok_or(Error::Index {
-                message: format!("{} not found", INDEX_METADATA_SCHEMA_KEY),
-                location: location!(),
-            })?;
-        let index_metadata: IndexMetadata = serde_json::from_str(index_metadata)?;
-        let distance_type = DistanceType::try_from(index_metadata.distance_type.as_str())?;
-
-        let hnsw_metadata = data
-            .schema_ref()
-            .metadata()
-            .get(Self::metadata_key())
-            .ok_or(Error::Index {
-                message: format!("{} not found", Self::metadata_key()),
-                location: location!(),
-            })?;
-        let hnsw_metadata: HnswMetadata = serde_json::from_str(hnsw_metadata).unwrap_or_default();
-=======
         let hnsw_metadata =
             data.schema_ref()
                 .metadata()
@@ -536,7 +516,6 @@
                     location: location!(),
                 })?;
         let hnsw_metadata: HnswMetadata = serde_json::from_str(hnsw_metadata)?;
->>>>>>> 1875e95f
 
         let levels: Vec<_> = hnsw_metadata
             .level_offsets
@@ -738,20 +717,10 @@
         let schema = Self::schema()
             .as_ref()
             .clone()
-<<<<<<< HEAD
-            .with_metadata(HashMap::from_iter(vec![
-                (
-                    INDEX_METADATA_SCHEMA_KEY.to_owned(),
-                    index_metadata.to_string(),
-                ),
-                (Self::metadata_key().to_owned(), metadata),
-            ]));
-=======
             .with_metadata(HashMap::from_iter(vec![(
                 HNSW_METADATA_KEY.to_string(),
                 metadata,
             )]));
->>>>>>> 1875e95f
         let batch = concat_batches(&Self::schema(), batches.iter())?;
         let batch = batch.with_schema(Arc::new(schema))?;
         Ok(batch)
