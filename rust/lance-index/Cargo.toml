--- conflicted
+++ resolved
@@ -63,11 +63,8 @@
 uuid.workspace = true
 async-channel = "2.3.1"
 bitpacking = { version = "0.9.2", features = ["bitpacker4x"] }
-<<<<<<< HEAD
 rand_distr.workspace = true
-=======
 lance-datagen.workspace = true
->>>>>>> 998e4fe3
 
 [dev-dependencies]
 approx.workspace = true
