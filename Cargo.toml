[workspace]
members = [
    "java/core/lance-jni",
    "rust/lance",
    "rust/lance-arrow",
    "rust/lance-core",
    "rust/lance-datagen",
    "rust/lance-encoding",
    "rust/lance-encoding-datafusion",
    "rust/lance-file",
    "rust/lance-index",
    "rust/lance-io",
    "rust/lance-linalg",
    "rust/lance-table",
    "rust/lance-test-macros",
    "rust/lance-testing",
    "rust/lance-encoding/src/compression_algo/fsst",
]
exclude = ["python"]
# Python package needs to be built by maturin.
resolver = "2"

[workspace.package]
version = "0.18.4"
edition = "2021"
authors = ["Lance Devs <dev@lancedb.com>"]
license = "Apache-2.0"
repository = "https://github.com/lancedb/lance"
readme = "README.md"
description = "A columnar data format that is 100x faster than Parquet for random access."
keywords = [
    "data-format",
    "data-science",
    "machine-learning",
    "apache-arrow",
    "data-analytics",
]
categories = [
    "database-implementations",
    "data-structures",
    "development-tools",
    "science",
]
rust-version = "1.78"

[workspace.dependencies]
lance = { version = "=0.18.4", path = "./rust/lance" }
lance-arrow = { version = "=0.18.4", path = "./rust/lance-arrow" }
lance-core = { version = "=0.18.4", path = "./rust/lance-core" }
lance-datafusion = { version = "=0.18.4", path = "./rust/lance-datafusion" }
lance-datagen = { version = "=0.18.4", path = "./rust/lance-datagen" }
lance-encoding = { version = "=0.18.4", path = "./rust/lance-encoding" }
lance-encoding-datafusion = { version = "=0.18.4", path = "./rust/lance-encoding-datafusion" }
lance-file = { version = "=0.18.4", path = "./rust/lance-file" }
lance-index = { version = "=0.18.4", path = "./rust/lance-index" }
lance-io = { version = "=0.18.4", path = "./rust/lance-io" }
lance-jni = { version = "=0.18.4", path = "./java/core/lance-jni" }
lance-linalg = { version = "=0.18.4", path = "./rust/lance-linalg" }
lance-table = { version = "=0.18.4", path = "./rust/lance-table" }
lance-test-macros = { version = "=0.18.4", path = "./rust/lance-test-macros" }
lance-testing = { version = "=0.18.4", path = "./rust/lance-testing" }
approx = "0.5.1"
# Note that this one does not include pyarrow
arrow = { version = "52.2", optional = false, features = ["prettyprint"] }
arrow-arith = "52.2"
arrow-array = "52.2"
arrow-buffer = "52.2"
arrow-cast = "52.2"
arrow-data = "52.2"
arrow-ipc = { version = "52.2", features = ["zstd"] }
arrow-ord = "52.2"
arrow-row = "52.2"
arrow-schema = "52.2"
arrow-select = "52.2"
async-recursion = "1.0"
async-trait = "0.1"
aws-config = "1.2.0"
aws-credential-types = "1.2.0"
aws-sdk-dynamodb = "1.38.0"
half = { "version" = "2.4.1", default-features = false, features = [
    "num-traits",
    "std",
] }
bitvec = "1"
bytes = "1.4"
byteorder = "1.5"
clap = { version = "4", features = ["derive"] }
chrono = { version = "0.4.25", default-features = false, features = [
    "std",
    "now",
] }
criterion = { version = "0.5", features = [
    "async",
    "async_tokio",
    "html_reports",
] }
crossbeam-queue = "0.3"
datafusion = { version = "41.0", default-features = false, features = [
    "nested_expressions",
    "regex_expressions",
    "unicode_expressions",
] }
datafusion-common = "41.0"
datafusion-functions = { version = "41.0", features = ["regex_expressions"] }
datafusion-sql = "41.0"
datafusion-expr = "41.0"
datafusion-execution = "41.0"
datafusion-optimizer = "41.0"
datafusion-physical-expr = { version = "41.0", features = [
    "regex_expressions",
] }
deepsize = "0.2.0"
either = "1.0"
<<<<<<< HEAD
fsst = { version = "=0.18.4", path = "./rust/lance-encoding/compression-algo/fsst" }
=======
fsst = { version = "=0.18.3", path = "./rust/lance-encoding/src/compression_algo/fsst" }
>>>>>>> 707b78d3
futures = "0.3"
http = "0.2.9"
hyperloglogplus = { version = "0.4.1", features = ["const-loop"] }
itertools = "0.12"
lazy_static = "1"
log = "0.4"
mockall = { version = "0.12.1" }
mock_instant = { version = "0.3.1", features = ["sync"] }
moka = { version = "0.11", features = ["future"] }
num-traits = "0.2"
# Set min to prevent use of versions with CVE-2024-41178
object_store = { version = "0.10.2" }
parquet = "52.0"
pin-project = "1.0"
path_abs = "0.5"
pprof = { version = "0.13", features = ["flamegraph", "criterion"] }
proptest = "1.3.1"
prost = "0.12.2"
prost-build = "0.12.2"
prost-types = "0.12.2"
rand = { version = "0.8.3", features = ["small_rng"] }
rangemap = { version = "1.0" }
rayon = "1.10"
roaring = "0.10.1"
rustc_version = "0.4"
serde = { version = "^1" }
serde_json = { version = "1" }
shellexpand = "3.0"
snafu = "0.7.5"
tantivy = { version = "0.22.0", features = ["stopwords"] }
tempfile = "3"
test-log = { version = "0.2.15" }
tokio = { version = "1.23", features = [
    "rt-multi-thread",
    "macros",
    "fs",
    "sync",
] }
tokio-stream = "0.1.14"
tokio-util = { version = "0.7.10" }
tracing = "0.1"
url = "2.3"
uuid = { version = "1.2", features = ["v4", "serde"] }
pretty_assertions = "1.4.0"
zstd = "0.13.1"

[profile.bench]
opt-level = 3
debug = true
strip = false<|MERGE_RESOLUTION|>--- conflicted
+++ resolved
@@ -111,11 +111,7 @@
 ] }
 deepsize = "0.2.0"
 either = "1.0"
-<<<<<<< HEAD
-fsst = { version = "=0.18.4", path = "./rust/lance-encoding/compression-algo/fsst" }
-=======
-fsst = { version = "=0.18.3", path = "./rust/lance-encoding/src/compression_algo/fsst" }
->>>>>>> 707b78d3
+fsst = { version = "=0.18.4", path = "./rust/lance-encoding/src/compression_algo/fsst" }
 futures = "0.3"
 http = "0.2.9"
 hyperloglogplus = { version = "0.4.1", features = ["const-loop"] }
