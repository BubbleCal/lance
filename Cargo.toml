[workspace]
members = [
    "java/core/lance-jni",
    "rust/lance",
    "rust/lance-arrow",
    "rust/lance-core",
    "rust/lance-datagen",
    "rust/lance-encoding",
    "rust/lance-encoding-datafusion",
    "rust/lance-file",
    "rust/lance-index",
    "rust/lance-io",
    "rust/lance-linalg",
    "rust/lance-table",
    "rust/lance-test-macros",
    "rust/lance-testing",
    "rust/lance-encoding/src/compression_algo/fsst",
]
exclude = ["python"]
# Python package needs to be built by maturin.
resolver = "2"

[workspace.package]
version = "0.25.2"
edition = "2021"
authors = ["Lance Devs <dev@lancedb.com>"]
license = "Apache-2.0"
repository = "https://github.com/lancedb/lance"
readme = "README.md"
description = "A columnar data format that is 100x faster than Parquet for random access."
keywords = [
    "data-format",
    "data-science",
    "machine-learning",
    "apache-arrow",
    "data-analytics",
]
categories = [
    "database-implementations",
    "data-structures",
    "development-tools",
    "science",
]
rust-version = "1.81.0"

[workspace.dependencies]
lance = { version = "=0.25.2", path = "./rust/lance" }
lance-arrow = { version = "=0.25.2", path = "./rust/lance-arrow" }
lance-core = { version = "=0.25.2", path = "./rust/lance-core" }
lance-datafusion = { version = "=0.25.2", path = "./rust/lance-datafusion" }
lance-datagen = { version = "=0.25.2", path = "./rust/lance-datagen" }
lance-encoding = { version = "=0.25.2", path = "./rust/lance-encoding" }
lance-encoding-datafusion = { version = "=0.25.2", path = "./rust/lance-encoding-datafusion" }
lance-file = { version = "=0.25.2", path = "./rust/lance-file" }
lance-index = { version = "=0.25.2", path = "./rust/lance-index" }
lance-io = { version = "=0.25.2", path = "./rust/lance-io" }
lance-jni = { version = "=0.25.2", path = "./java/core/lance-jni" }
lance-linalg = { version = "=0.25.2", path = "./rust/lance-linalg" }
lance-table = { version = "=0.25.2", path = "./rust/lance-table" }
lance-test-macros = { version = "=0.25.2", path = "./rust/lance-test-macros" }
lance-testing = { version = "=0.25.2", path = "./rust/lance-testing" }
approx = "0.5.1"
# Note that this one does not include pyarrow
arrow = { version = "54.1", optional = false, features = ["prettyprint"] }
arrow-arith = "54.1"
arrow-array = "54.1"
arrow-buffer = "54.1"
arrow-cast = "54.1"
arrow-data = "54.1"
arrow-ipc = { version = "54.1", features = ["zstd"] }
arrow-ord = "54.1"
arrow-row = "54.1"
arrow-schema = "54.1"
arrow-select = "54.1"
async-recursion = "1.0"
async-trait = "0.1"
aws-config = "1.2.0"
aws-credential-types = "1.2.0"
aws-sdk-dynamodb = "1.38.0"
aws-sdk-s3 = "1.38.0"
half = { "version" = "2.4.1", default-features = false, features = [
    "num-traits",
    "std",
] }
bitvec = "1"
bytes = "1.4"
byteorder = "1.5"
clap = { version = "4", features = ["derive"] }
# Version temporarily pinned to work around unlabeled breaking change
# https://github.com/apache/arrow-rs/commit/2fddf85afcd20110ce783ed5b4cdeb82293da30b
chrono = { version = "=0.4.39", default-features = false, features = [
    "std",
    "now",
] }
criterion = { version = "0.5", features = [
    "async",
    "async_tokio",
    "html_reports",
] }
crossbeam-queue = "0.3"
datafusion = { version = "45.0", default-features = false, features = [
    "nested_expressions",
    "regex_expressions",
    "unicode_expressions",
    "crypto_expressions",
    "encoding_expressions",
    "datetime_expressions",
    "string_expressions",
] }
datafusion-common = "45.0"
datafusion-functions = { version = "45.0", features = ["regex_expressions"] }
datafusion-sql = "45.0"
datafusion-expr = "45.0"
datafusion-execution = "45.0"
datafusion-optimizer = "45.0"
datafusion-physical-expr = { version = "45.0" }
deepsize = "0.2.0"
dirs = "5.0.0"
either = "1.0"
<<<<<<< HEAD
fsst = { version = "=0.25.1", path = "./rust/lance-encoding/src/compression_algo/fsst" }
fst = { version = "0.4.7", features = ["levenshtein"] }
=======
fsst = { version = "=0.25.2", path = "./rust/lance-encoding/src/compression_algo/fsst" }
>>>>>>> 40142fb1
futures = "0.3"
http = "1.1.0"
hyperloglogplus = { version = "0.4.1", features = ["const-loop"] }
itertools = "0.13"
jieba-rs = { version = "0.7", default-features = false }
lazy_static = "1"
log = "0.4"
mockall = { version = "0.13.1" }
mock_instant = { version = "0.3.1", features = ["sync"] }
moka = { version = "0.12", features = ["future", "sync"] }
num-traits = "0.2"
# Set min to prevent use of versions with CVE-2024-41178
object_store = { version = "0.11.0" }
parquet = "54.1"
pin-project = "1.0"
path_abs = "0.5"
pprof = { version = "0.14.0", features = ["flamegraph", "criterion"] }
proptest = "1.3.1"
prost = "0.13.2"
prost-build = "0.13.2"
prost-types = "0.13.2"
rand = { version = "0.8.3", features = ["small_rng"] }
rangemap = { version = "1.0" }
rayon = "1.10"
roaring = "0.10.1"
rstest = "0.23.0"
rustc_version = "0.4"
serde = { version = "^1" }
serde_json = { version = "1" }
shellexpand = "3.0"
snafu = "0.8"
tantivy = { version = "0.22.0", features = ["stopwords"] }
lindera = { version = "0.38.1" }
lindera-tantivy = { version = "0.38.1" }
tempfile = "3"
test-log = { version = "0.2.15" }
tokio = { version = "1.23", features = [
    "rt-multi-thread",
    "macros",
    "fs",
    "sync",
] }
tokio-stream = "0.1.14"
tokio-util = { version = "0.7.10" }
tracing = "0.1"
url = "2.3"
uuid = { version = "1.2", features = ["v4", "serde"] }
pretty_assertions = "1.4.0"
zstd = "0.13.1"

[profile.bench]
opt-level = 3
debug = true
strip = false

[workspace.lints.clippy]
all = { level = "deny", priority = -1 }
style = { level = "deny", priority = -1 }
cargo = { level = "deny", priority = -1 }
fallible_impl_from = "deny"
manual_let_else = "deny"
redundant_pub_crate = "deny"
string_add_assign = "deny"
string_add = "deny"
string_lit_as_bytes = "deny"
string_to_string = "deny"
use_self = "deny"
dbg_macro = "deny"
trait_duplication_in_bounds = "deny"
redundant_clone = "deny"
# We should always use log instead of println
print_stdout = "deny"
print_stderr = "deny"
# not too much we can do to avoid multiple crate versions
multiple-crate-versions = "allow"<|MERGE_RESOLUTION|>--- conflicted
+++ resolved
@@ -117,12 +117,8 @@
 deepsize = "0.2.0"
 dirs = "5.0.0"
 either = "1.0"
-<<<<<<< HEAD
-fsst = { version = "=0.25.1", path = "./rust/lance-encoding/src/compression_algo/fsst" }
 fst = { version = "0.4.7", features = ["levenshtein"] }
-=======
 fsst = { version = "=0.25.2", path = "./rust/lance-encoding/src/compression_algo/fsst" }
->>>>>>> 40142fb1
 futures = "0.3"
 http = "1.1.0"
 hyperloglogplus = { version = "0.4.1", features = ["const-loop"] }
